--- conflicted
+++ resolved
@@ -11,25 +11,12 @@
 # import pandas for the plot
 import pandas as pd
 # import the different classes
-<<<<<<< HEAD
 import boario.event as event
-=======
-import boario
-from boario.model_base import ARIOBaseModel
-from boario.simulation import Simulation  # Simulation wraps the model
-from boario.event import (
-    Event,
-    EventKapitalRebuild,
-    EventArbitraryProd,
-    EventKapitalRecover,
-)  # A class defining a shock on capital
-
-boario.disable_console_logging()
->>>>>>> 09602861
 
 import pandas as pd
 import pytest
 
+boario.disable_console_logging()
 
 @pytest.fixture
 def sample_series():
