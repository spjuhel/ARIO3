# BoARIO : The Adaptative Regional Input Output model in python.
# Copyright (C) 2022  Samuel Juhel
#
# This program is free software: you can redistribute it and/or modify
# it under the terms of the GNU General Public License as published by
# the Free Software Foundation, either version 3 of the License, or
# (at your option) any later version.
#
# This program is distributed in the hope that it will be useful,
# but WITHOUT ANY WARRANTY; without even the implied warranty of
# MERCHANTABILITY or FITNESS FOR A PARTICULAR PURPOSE.  See the
# GNU General Public License for more details.
#
# You should have received a copy of the GNU General Public License
# along with this program.  If not, see <https://www.gnu.org/licenses/>.
from __future__ import annotations
import abc
from typing import Callable, Optional, Union, List, Tuple
from numpy.typing import ArrayLike
import numpy as np
import pandas as pd
from boario import logger
import math
import inspect
from functools import partial

__all__ = [
    "Event",
    "EventKapitalDestroyed",
    "EventArbitraryProd",
    "EventKapitalRecover",
    "EventKapitalRebuild",
    "Impact",
    "IndustriesList",
    "SectorsList",
    "RegionsList",
]

Impact = Union[int, float, list, dict, np.ndarray, pd.DataFrame, pd.Series]
IndustriesList = Union[List[Tuple[str, str]], pd.MultiIndex, np.ndarray]
SectorsList = RegionsList = Union[List[str], pd.Index, np.ndarray]


def linear_recovery(
    elapsed_temporal_unit: int, init_kapital_destroyed: np.ndarray, recovery_time: int
):
    """Linear Kapital recovery function

    Kapital is entirely recovered when `recovery_time` has passed since event
    started recovering

    Parameters
    ----------
    init_kapital_destroyed : float
        Initial kapital destroyed
    elapsed_temporal_unit : int
        Elapsed time since event started recovering
    recovery_time : int
        Total time it takes the event to fully recover

    Examples
    --------
    FIXME: Add docs.

    """

    return init_kapital_destroyed * (1 - (elapsed_temporal_unit / recovery_time))


def convexe_recovery(
    elapsed_temporal_unit: int, init_kapital_destroyed: np.ndarray, recovery_time: int
):
    """Convexe Kapital recovery function

    Kapital is recovered with characteristic time `recovery_time`. (This doesn't mean Kapital is fully recovered after this time !)
    This function models a recovery similar as the one happening in the rebuilding case, for the same characteristic time.

    Parameters
    ----------
    init_kapital_destroyed : float
        Initial kapital destroyed
    elapsed_temporal_unit : int
        Elapsed time since event started recovering
    recovery_time : int
        Total time it takes the event to fully recover

    """
    return init_kapital_destroyed * (1 - (1 / recovery_time)) ** elapsed_temporal_unit


def convexe_recovery_scaled(
    elapsed_temporal_unit: int,
    init_kapital_destroyed: np.ndarray,
    recovery_time: int,
    scaling_factor: float = 4,
):
    """Convexe Kapital recovery function (scaled to match other recovery duration)

    Kapital is mostly recovered (>95% by default for most cases) when `recovery_time` has passed since event
    started recovering.

    Parameters
    ----------
    init_kapital_destroyed : float
        Initial kapital destroyed
    elapsed_temporal_unit : int
        Elapsed time since event started recovering
    recovery_time : int
        Total time it takes the event to fully recover
    scaling_factor: float
        Used to scale the exponent in the function so that kapital is mostly rebuilt after `recovery_time`.
    A value of 4 insure >95% of kapital is recovered for a reasonable range of `recovery_time` values.

    """
    return init_kapital_destroyed * (1 - (1 / recovery_time)) ** (
        scaling_factor * elapsed_temporal_unit
    )


def concave_recovery(
    elapsed_temporal_unit: int,
    init_kapital_destroyed: np.ndarray,
    recovery_time: int,
    steep_factor: float = 0.000001,
    half_recovery_time: Optional[int] = None,
):
    """Concave (s-shaped) Kapital recovery function

    Kapital is mostly (>95% in most cases) recovered when `recovery_time` has passed since event started recovering.

    Parameters
    ----------
    init_kapital_destroyed : float
        Initial kapital destroyed
    elapsed_temporal_unit : int
        Elapsed time since event started recovering
    recovery_time : int
        Total time it takes the event to fully recover
    steep_factor: float
        This coefficient governs the slope of the central part of the s-shape, smaller values lead to a steeper slope. As such it also affect the percentage of kapital rebuilt
    after `recovery_time` has elapsed. A value of 0.000001 should insure 95% of the kapital is rebuild for a reasonable range of recovery duration.
    half_recovery_time : int
        This can by use to change the time the inflexion point of the s-shape curve is attained. By default it is set to half the recovery duration.

    """
    if half_recovery_time is None:
        tau_h = 2
    else:
        tau_h = recovery_time / half_recovery_time
    exponent = (np.log(recovery_time) - np.log(steep_factor)) / (
        np.log(recovery_time) - np.log(tau_h)
    )
    return (init_kapital_destroyed * recovery_time) / (
        recovery_time + steep_factor * (elapsed_temporal_unit ** exponent)
    )


class Event(metaclass=abc.ABCMeta):
    """Create an event shocking the model from a dictionary.

    Events store all information about a unique shock during simulation such as
    time of occurrence, duration, type of shock, amount of damages. Computation
    of recovery or initialy requested rebuilding demand is also done in this
    class.

    Parameters
    ----------

    event : dict
        A dictionary holding the necessary information to define an event.

    Examples
    --------
    FIXME: Add docs.

    """

    # Class Attributes
    __required_class_attributes = [
        "possible_sectors",
        "possible_regions",
        "temporal_unit_range",
        "z_shape",
        "y_shape",
        "x_shape",
        "regions_idx",
        "sectors_idx",
        "monetary_factor",
        "sectors_gva_shares",
        "Z_distrib",
        "mrio_name",
    ]
    possible_sectors: SectorsList = pd.Index([])
    """List of sectors present in the MRIO used by the model"""
    possible_regions: RegionsList = pd.Index([])
    """List of regions present in the MRIO used by the model"""
    temporal_unit_range: int = 0
    """Maximum temporal unit simulated"""
    z_shape: tuple[int, int] = (0, 0)
    """Shape of the Z (intermediate consumption) matrix in the model"""
    y_shape: tuple[int, int] = (0, 0)
    """Shape of the Y (final demand) matrix in the model"""
    x_shape: tuple[int, int] = (0, 0)
    """Shape of the x (production) vector in the model"""
    regions_idx: np.ndarray = np.array([])
    """lexicographic region indexes"""
    sectors_idx: np.ndarray = np.array([])
    """lexicographic sector indexes"""
    monetary_factor: int = 0
    """Amount of unitary currency used in the MRIO (e.g. 1000000 if in € millions)"""
    sectors_gva_shares: np.ndarray = np.array([])
    """Fraction of total (regional) GVA for each sectors"""
    Z_distrib: np.ndarray = np.array([])
    """Normalized intermediate consumption matrix"""
    mrio_name: str = ""
    """MRIO identification"""

    def __init__(
        self,
        impact: Impact,
        aff_regions: Optional[RegionsList] = None,
        aff_sectors: Optional[SectorsList] = None,
        aff_industries: Optional[IndustriesList] = None,
        impact_industries_distrib=None,
        impact_regional_distrib=None,
        impact_sectoral_distrib_type="custom",
        impact_sectoral_distrib=None,
        name="Unnamed",
        occurrence=1,
        duration=1,
    ) -> None:
        logger.debug("Initializing new Event")
        logger.debug("Checking required Class attributes are defined")
        for v in Event.__required_class_attributes:
            if Event.__dict__[v] is None:
                raise AttributeError(
                    "Required Event Class attribute {} is not set yet so instantiating an Event isn't possible".format(
                        v
                    )
                )

        self.name = name
        self.occurrence = occurrence
        self.duration = duration
        self.impact_df = pd.Series(
            0,
            dtype="float64",
            index=pd.MultiIndex.from_product(
                [self.possible_regions, self.possible_sectors],
                names=["region", "sector"],
            ),
        )
        ################## DATAFRAME INIT #################
        # CASE VECTOR 1 (everything is there and regrouped) (only df creation)
        if isinstance(impact, pd.Series):
            logger.debug("Given impact is a pandas Series")
            self.impact_df.loc[impact.index] = impact
            if self.name == "Unnamed" and not impact.name is None:
                self.name = impact.name
        elif isinstance(impact, dict):
            logger.debug("Given impact is a dict, converting it to pandas Series")
            impact = pd.Series(impact)
            self.impact_df.loc[impact.index] = impact
        elif isinstance(impact, pd.DataFrame):
            logger.debug("Given Impact is a pandas DataFrame, squeezing it to a Series")
            impact = impact.squeeze()
            if not isinstance(impact, pd.Series):
                raise ValueError(
                    "The given impact DataFrame is not a Series after being squeezed"
                )
            self.impact_df.loc[impact.index] = impact
        # CASE VECTOR 2 (everything is there but not regrouped) AND CASE SCALAR (Only df creation)
        elif (
            isinstance(impact, (int, float, list, np.ndarray))
            and aff_industries is not None
        ):
            logger.debug(
                f"Given Impact is a {type(impact)} and list of impacted industries given. Proceeding."
            )
            self.impact_df.loc[aff_industries] = impact
        elif (
            isinstance(impact, (int, float, list, np.ndarray))
            and aff_regions is not None
            and aff_sectors is not None
        ):
            logger.debug(
                f"Given Impact is a {type(impact)} and lists of impacted regions and sectors given. Proceeding."
            )
<<<<<<< HEAD
            if isinstance(aff_regions, str):
                aff_regions = [aff_regions]
            if isinstance(aff_sectors, str):
                aff_sectors = [aff_sectors]

            self.impact_df.loc[
                pd.MultiIndex.from_product([aff_regions, aff_sectors])
            ] = impact
=======
            
            if isinstance(aff_regions,str):
                aff_regions = [aff_regions]
                
            if isinstance(aff_sectors,str):
                aff_sectors = [aff_sectors]
                
            self.impact_df.loc[pd.MultiIndex.from_product([aff_regions,aff_sectors])] = impact
>>>>>>> 2f9f4a66
        else:
            raise ValueError("Invalid input format. Could not initiate pandas Series.")

        # Check for <0 values and remove 0.
        if (self.impact_df < 0).any():
            logger.warning(
                "Found negative values in impact vector. This should raise concern"
            )

        # SORT DF
        # at this point impact_df is built, and can be sorted. Note that if impact was a scalar, impact_df contains copies of this scalar.
        logger.debug("Sorting Impact Series")
        self.impact_df = self.impact_df.sort_index()

        # Init self.impact_sectoral_distrib_type,
        self.impact_sectoral_distrib_type = impact_sectoral_distrib_type
        #################################################

        # SET INDEXES ATTR
        # note that the following also sets aff_regions and aff_sectors
        assert isinstance(self.impact_df.index, pd.MultiIndex)
        # Only look for industries where impact is greater than 0
        self.aff_industries = self.impact_df.loc[self.impact_df > 0].index

        ###### SCALAR DISTRIBUTION ######################
        # if impact_industries_distrib is given, set it. We assume impact is scalar !
        # CASE SCALAR + INDUS DISTRIB
        if impact_industries_distrib is not None and not isinstance(
            impact, (pd.Series, dict, pd.DataFrame, list, np.ndarray)
        ):
            logger.debug("Impact is Scalar and impact_industries_distrib was given")
            self.impact_industries_distrib = np.array(impact_industries_distrib)
            self.impact_df.loc[self.aff_industries] = (
                self.impact_df.loc[self.aff_industries] * self.impact_industries_distrib
            )
        # if impact_reg_dis and sec_dis are give, deduce the rest. We also assume impact is scalar !
        # CASE SCALAR + REGION and SECTOR DISTRIB
        elif (
            impact_regional_distrib is not None
            and impact_sectoral_distrib is not None
            and not isinstance(
                impact, (pd.Series, dict, pd.DataFrame, list, np.ndarray)
            )
        ):
            logger.debug(
                "Impact is Scalar and impact_regional_distrib and impact_sectoral_distrib were given"
            )
            if len(impact_regional_distrib) != len(self.aff_regions) or len(
                impact_sectoral_distrib
            ) != len(self.aff_sectors):
                raise ValueError(
                    "Lengths of `impact_regional_distrib` and/or `impact_sectoral_distrib` are incompatible with `aff_regions` and/or `aff_sectors`."
                )
            else:
                self.impact_regional_distrib = np.array(impact_regional_distrib)
                self.impact_sectoral_distrib = np.array(impact_sectoral_distrib)
                self.impact_industries_distrib = (
                    self.impact_regional_distrib[:, np.newaxis]
                    * self.impact_sectoral_distrib
                ).flatten()
                self.impact_df.loc[self.aff_industries] = (
                    self.impact_df.loc[self.aff_industries]
                    * self.impact_industries_distrib
                )
        # CASE SCALAR + 'gdp' distrib
        elif (

            impact_regional_distrib is not None
            and impact_sectoral_distrib_type is not None
            and impact_sectoral_distrib_type == "gdp"
            and not isinstance(
                impact, (pd.Series, dict, pd.DataFrame, list, np.ndarray)
            )
        ):
            logger.debug("Impact is Scalar and impact_sectoral_distrib_type is 'gdp'")

            self.impact_regional_distrib = np.array(impact_regional_distrib)
            
            shares = self.sectors_gva_shares.reshape(
                (len(self.possible_regions), len(self.possible_sectors))
            )
            self.impact_sectoral_distrib = (
                shares[self._aff_regions_idx][:, self._aff_sectors_idx]
                / shares[self._aff_regions_idx][:, self._aff_sectors_idx].sum(axis=1)[
                    :, np.newaxis
                ]
            )
            self.impact_industries_distrib = (
                self.impact_regional_distrib[:, np.newaxis]
                * self.impact_sectoral_distrib
            ).flatten()
            self.impact_df.loc[self.aff_industries] = (
                self.impact_df.loc[self.aff_industries] * self.impact_industries_distrib
            )
            self.impact_sectoral_distrib_type = "gdp"
        # CASE SCALAR + NO DISTRIB + list of industries
        # if neither was given, we use default values. Again impact should be scalar here !
        elif isinstance(aff_industries, (list, np.ndarray)) and not isinstance(
            impact, (pd.Series, dict, pd.DataFrame, list, np.ndarray)
        ):
            logger.debug(
                "Impact is Scalar and no distribution was given but a list of affected industries was given"
            )
            self._default_distribute_impact_from_industries_list()
            self.impact_sectoral_distrib_type = "default (shared equally between affected regions and then affected sectors)"
        # CASE SCALAR + NO DISTRIB + list of region + list of sectors
        elif (
            aff_regions is not None
            and aff_sectors is not None
            and not isinstance(
                impact, (pd.Series, dict, pd.DataFrame, list, np.ndarray)
            )
        ):
            logger.debug(
                "Impact is Scalar and no distribution was given but lists of regions and sectors affected were given"
            )
            self._default_distribute_impact_from_industries_list()
            self.impact_sectoral_distrib_type = "default (shared equally between affected regions and then affected sectors)"
        elif not isinstance(impact, (pd.Series, dict, pd.DataFrame, list, np.ndarray)):
            raise ValueError(f"Invalid input format: Could not compute impact")

        self._finish_init()
        ##################################################

        self.happened = False
        self.over = False
        self.event_dict = {
            "name": str(self.name),
            "occurrence": self.occurrence,
            "duration": self.duration,
            "aff_regions": list(self.aff_regions),
            "aff_sectors": list(self.aff_sectors),
            "impact": self.total_impact,
            "impact_industries_distrib": list(self.impact_industries_distrib),
            "impact_regional_distrib": list(self.impact_regional_distrib),
            "impact_sectoral_distrib_type": self.impact_sectoral_distrib_type,
        }
        self.event_dict["globals_vars"] = {
            "possible_sectors": list(self.possible_sectors),
            "possible_regions": list(self.possible_regions),
            "temporal_unit_range": self.temporal_unit_range,
            "z_shape": self.z_shape,
            "y_shape": self.y_shape,
            "x_shape": self.x_shape,
            "monetary_factor": self.monetary_factor,
            "mrio_used": self.mrio_name,
        }

    def _default_distribute_impact_from_industries_list(self):
        # at this point, impact should still be scalar.
        logger.debug("Using default impact distribution to industries")
        self.impact_regional_distrib = np.full(
            len(self.aff_regions), 1 / len(self.aff_regions)
        )
        self.impact_df.loc[self.aff_industries] = (
            self.impact_df.loc[self.aff_industries] * 1 / len(self.aff_regions)
        )
        impact_sec_vec = np.array(
            [
                1 / len(self.impact_df.loc[(reg, slice(None))])
<<<<<<< HEAD
                for _ in self.aff_sectors
                for reg in self.aff_regions
=======

                for _ in self.aff_sectors for reg in self.aff_regions
>>>>>>> 2f9f4a66
            ]
        )
        self.impact_df.loc[self.aff_industries] = (
            self.impact_df.loc[self.aff_industries] * impact_sec_vec
        )

    def _finish_init(self):
        logger.debug("Finishing Event init")
        self.impact_vector = self.impact_df.to_numpy()
        self.total_impact = self.impact_vector.sum()
        self.impact_industries_distrib = (
            self.impact_vector[self.impact_vector > 0] / self.total_impact
        )
        self.impact_regional_distrib = (
            self.impact_df.loc[self.aff_industries].groupby("region").sum().values
            / self.total_impact
        )

    @property
    def aff_industries(self) -> pd.MultiIndex:
        """A pandas MultiIndex with the regions affected as first level, and sectors affected as second level"""
        return self._aff_industries

    @aff_industries.setter
    def aff_industries(self, index: pd.MultiIndex):
        if not isinstance(index, pd.MultiIndex):
            raise ValueError(
                "Given impact vector does not have a (region,sector) MultiIndex"
            )
        if index.names != ["region", "sector"]:
            raise ValueError("MultiIndex must have levels named 'region' and 'sector'")

        regions = index.get_level_values("region").unique()
        sectors = index.get_level_values("sector").unique()
        if not set(regions).issubset(self.possible_regions):
            raise ValueError(
                f"Regions {set(regions)-set(self.possible_regions)} are not in the possible regions list"
            )
        if not set(sectors).issubset(self.possible_sectors):
            raise ValueError(
                f"Sectors {set(sectors)-set(self.possible_sectors)} are not in the possible sectors list"
            )

        self.aff_regions = regions
        self.aff_sectors = sectors
        logger.debug(
            f"Setting _aff_industries. There are {len(index)} affected industries"
        )
        self._aff_industries = index
        self._aff_industries_idx = np.array(
            [
                len(self.possible_sectors) * ri + si
                for ri in self._aff_regions_idx
                for si in self._aff_sectors_idx
            ]
        )

    @property
    def occurrence(self) -> int:
        """The temporal unit of occurrence of the event."""
        return self._occur

    @occurrence.setter
    def occurrence(self, value: int):
        if not 0 <= value <= self.temporal_unit_range:
            raise ValueError(
                "Occurrence of event is not in the range of simulation steps : {} not in [0-{}]".format(
                    value, self.temporal_unit_range
                )
            )
        else:
            logger.debug(f"Setting occurence to {value}")
            self._occur = value

    @property
    def duration(self) -> int:
        """The duration of the event."""
        return self._duration

    @duration.setter
    def duration(self, value: int):
        if not 0 <= self.occurrence + value <= self.temporal_unit_range:
            raise ValueError(
                "Occurrence + duration of event is not in the range of simulation steps : {} + {} not in [0-{}]".format(
                    self.occurrence, value, self.temporal_unit_range
                )
            )
        else:
            logger.debug(f"Setting duration to {value}")
            self._duration = value

    @property
    def aff_regions(self) -> pd.Index:
        """The array of regions affected by the event"""
        return self._aff_regions

    @property
    def aff_regions_idx(self) -> np.ndarray:
        """The array of lexicographically ordered affected region indexes"""
        return self._aff_regions_idx

    @aff_regions.setter
    def aff_regions(self, value: ArrayLike | str):
        if isinstance(value, str):
            value = [value]
        value = pd.Index(value)
        impossible_regions = np.setdiff1d(value, self.possible_regions)
        if impossible_regions.size > 0:
            raise ValueError(
                "These regions are not in the model : {}".format(impossible_regions)
            )
        else:
            self._aff_regions = pd.Index(value, name="region")
            logger.debug(f"Setting _aff_regions to {self._aff_regions}")
            self._aff_regions_idx = np.searchsorted(self.possible_regions, value)

    @property
    def aff_sectors(self) -> pd.Index:
        """The array of affected sectors by the event"""
        return self._aff_sectors

    @property
    def aff_sectors_idx(self) -> np.ndarray:
        """The array of lexicographically ordered affected sectors indexes"""
        return self._aff_sectors_idx

    @aff_sectors.setter
    def aff_sectors(self, value: ArrayLike | str):
        if isinstance(value, str):
            value = [value]
        value = pd.Index(value, name="sector")
        impossible_sectors = np.setdiff1d(value, self.possible_sectors)
        if impossible_sectors.size > 0:
            raise ValueError(
                "These sectors are not in the model : {}".format(impossible_sectors)
            )
        else:
            self._aff_sectors = pd.Index(value, name="sector")
            logger.debug(f"Setting _aff_sectors to {self._aff_sectors}")
            self._aff_sectors_idx = np.searchsorted(self.possible_sectors, value)

    @property
    def impact_regional_distrib(self) -> np.ndarray:
        """The array specifying how damages are distributed among affected regions"""
        return self._impact_regional_distrib

    @impact_regional_distrib.setter
    def impact_regional_distrib(self, value: ArrayLike):
        if self.aff_regions is None:
            raise AttributeError("Affected regions attribute isn't set yet")
        value = np.array(value)
        if value.size != self.aff_regions.size:
            raise ValueError(
                "There are {} affected regions by the event and length of given damage distribution is {}".format(
                    self.aff_regions.size, value.size
                )
            )
        s = value.sum()
        if not math.isclose(s, 1):
            raise ValueError(
                "Damage distribution doesn't sum up to 1 but to {}, which is not valid".format(
                    s
                )
            )
        self._impact_regional_distrib = value

    # @property
    # def impact_sectoral_distrib(self) -> np.ndarray:
    #     """The array specifying how damages are distributed among affected sectors"""
    #     return self._impact_sectoral_distrib

    # @impact_sectoral_distrib.setter
    # def impact_sectoral_distrib(self, value: ArrayLike):
    #     if self.aff_sectors is None:
    #         raise AttributeError("Affected sectors attribute isn't set yet")
    #     value = np.array(value)
    #     if value.size != self.aff_sectors.size:
    #         raise ValueError(
    #             "There are {} affected sectors by the event and length of given damage distribution is {}".format(
    #                 self.aff_sectors.size, value.size
    #             )
    #         )
    #     s = value.sum()
    #     if not math.isclose(s, 1):
    #         raise ValueError(
    #             "Damage distribution doesn't sum up to 1 but to {}, which is not valid".format(
    #                 s
    #             )
    #         )
    #     self._impact_sectoral_distrib = value

    @property
    def impact_sectoral_distrib_type(self) -> str:
        """The type of damages distribution among sectors (currently only 'gdp')"""
        return self._impact_sectoral_distrib_type

    @impact_sectoral_distrib_type.setter
    def impact_sectoral_distrib_type(self, value: str):
        logger.debug(f"Setting _impact_sectoral_distrib_type to {value}")
        self._impact_sectoral_distrib_type = value

    def __repr__(self):
        # TODO: find ways to represent long lists
        return f""" [Representation WIP]
        Event(
              name = {self.name},
              occur = {self.occurrence},
              duration = {self.duration}
              aff_regions = {self.aff_regions},
              aff_sectors = {self.aff_sectors},
             )
        """


class EventArbitraryProd(Event):
    def __init__(
        self,
        impact: Impact,
        aff_regions: Optional[RegionsList] = None,
        aff_sectors: Optional[SectorsList] = None,
        aff_industries: Optional[IndustriesList] = None,
        impact_industries_distrib=None,
        impact_regional_distrib=None,
        impact_sectoral_distrib_type="equally shared",
        impact_sectoral_distrib=None,
        name="Unnamed",
        occurrence=1,
        duration=1,
    ) -> None:
        super().__init__(
            impact,
            aff_regions,
            aff_sectors,
            aff_industries,
            impact_industries_distrib,
            impact_regional_distrib,
            impact_sectoral_distrib_type,
            impact_sectoral_distrib,
            name,
            occurrence,
            duration,
        )
        raise NotImplementedError()

    @property
    def prod_cap_delta_arbitrary(self) -> np.ndarray:
        """The optional array storing arbitrary (as in not related to kapital destroyed) production capacity loss"""
        return self._prod_cap_delta_arbitrary

    @prod_cap_delta_arbitrary.setter
    def prod_cap_delta_arbitrary(self, value: dict[str, float]):
        if self.aff_regions is None:
            raise AttributeError("Affected regions attribute isn't set yet")
        aff_sectors = np.array(list(value.keys()))
        aff_shares = np.array(list(value.values()))
        impossible_sectors = np.setdiff1d(aff_sectors, self.possible_sectors)
        if impossible_sectors.size > 0:
            raise ValueError(
                "These sectors are not in the model : {}".format(impossible_sectors)
            )
        self._aff_sectors = aff_sectors
        self._aff_sectors_idx = np.searchsorted(self.possible_sectors, aff_sectors)
        aff_industries_idx = np.array(
            [
                len(self.possible_sectors) * ri + si
                for ri in self.regions_idx
                for si in self._aff_sectors_idx
            ]
        )
        self._prod_cap_delta_arbitrary = np.zeros(shape=len(self.possible_sectors))
        self._prod_cap_delta_arbitrary[aff_industries_idx] = np.tile(
            aff_shares, self._aff_regions.size
        )


class EventKapitalDestroyed(Event, metaclass=abc.ABCMeta):
    def __init__(
        self,
        impact: Impact,
        aff_regions: Optional[RegionsList] = None,
        aff_sectors: Optional[SectorsList] = None,
        aff_industries: Optional[IndustriesList] = None,
        impact_industries_distrib=None,
        impact_regional_distrib=None,
        impact_sectoral_distrib_type="equally shared",
        impact_sectoral_distrib=None,
        name="Unnamed",
        occurrence=1,
        duration=1,
    ) -> None:
        super().__init__(
            impact,
            aff_regions,
            aff_sectors,
            aff_industries,
            impact_industries_distrib,
            impact_regional_distrib,
            impact_sectoral_distrib_type,
            impact_sectoral_distrib,
            name,
            occurrence,
            duration,
        )
        # The only thing we have to do is affecting/computing the regional_sectoral_kapital_destroyed
        self.total_kapital_destroyed = self.total_impact
        self.total_kapital_destroyed /= self.monetary_factor
        self.remaining_kapital_destroyed = self.total_kapital_destroyed
        self._regional_sectoral_kapital_destroyed_0 = (
            self.impact_vector / self.monetary_factor
        )
        self.regional_sectoral_kapital_destroyed = (
            self.impact_vector / self.monetary_factor
        )

    @property
    def regional_sectoral_kapital_destroyed(self) -> np.ndarray:
        """The (optional) array of kapital destroyed per industry (ie region x sector)"""
        return self._regional_sectoral_kapital_destroyed

    @regional_sectoral_kapital_destroyed.setter
    def regional_sectoral_kapital_destroyed(self, value: ArrayLike):
        value = np.array(value)
        if value.shape != self.x_shape:
            raise ValueError(
                "Incorrect shape give for regional_sectoral_kapital_destroyed: {} given and {} expected".format(
                    value.shape, self.x_shape
                )
            )
        self._regional_sectoral_kapital_destroyed = value


class EventKapitalRebuild(EventKapitalDestroyed):
    def __init__(
        self,
        impact: Impact,
        rebuilding_sectors: Union[dict[str, float], pd.Series],
        rebuild_tau=60,
        aff_regions: Optional[RegionsList] = None,
        aff_sectors: Optional[SectorsList] = None,
        aff_industries: Optional[IndustriesList] = None,
        impact_industries_distrib=None,
        impact_regional_distrib=None,
        impact_sectoral_distrib_type="equally shared",
        impact_sectoral_distrib=None,
        name="Unnamed",
        occurrence=1,
        duration=1,
    ) -> None:
        super().__init__(
            impact,
            aff_regions,
            aff_sectors,
            aff_industries,
            impact_industries_distrib,
            impact_regional_distrib,
            impact_sectoral_distrib_type,
            impact_sectoral_distrib,
            name,
            occurrence,
            duration,
        )

        self.rebuild_tau = rebuild_tau
        self.rebuilding_sectors = rebuilding_sectors

        rebuilding_demand = np.zeros(shape=self.z_shape)
        tmp = np.zeros(self.z_shape, dtype="float")
        mask = np.ix_(
            np.union1d(
                self._rebuilding_industries_RoW_idx, self._rebuilding_industries_idx
            ),
            self._aff_industries_idx,
        )
        rebuilding_demand = np.outer(
            self.rebuilding_sectors_shares, self.regional_sectoral_kapital_destroyed
        )
        logger.debug(
            f"kapital destroyed vec is {self.regional_sectoral_kapital_destroyed}"
        )
        logger.debug(f"rebuilding sectors shares are {self.rebuilding_sectors_shares}")
        logger.debug(f"Z shape is {self.z_shape}")
        logger.debug(f"Z_distrib[mask] has shape {self.Z_distrib[mask].shape}")
        logger.debug(f"reb_demand: {rebuilding_demand}")
        logger.debug(f"reb_demand: {rebuilding_demand.shape}")
        # reb_tiled = np.tile(rebuilding_demand, (len(self.possible_regions), 1))
        # reb_tiled = reb_tiled[mask]
        tmp[mask] = self.Z_distrib[mask] * rebuilding_demand[mask]
        self.rebuilding_demand_indus = tmp
        self.rebuilding_demand_house = np.zeros(shape=self.y_shape)

    @property
    def rebuilding_sectors(self) -> pd.Index:
        """The (optional) array of rebuilding sectors"""
        return self._rebuilding_sectors

    @property
    def rebuilding_sectors_idx(self) -> np.ndarray:
        """The (optional) array of indexes of the rebuilding sectors (in lexicographic order)"""
        return self._rebuilding_sectors_idx

    @property
    def rebuilding_sectors_shares(self) -> np.ndarray:
        """The array specifying how rebuilding demand is distributed along the rebuilding sectors"""
        return self._rebuilding_sectors_shares

    @rebuilding_sectors.setter
    def rebuilding_sectors(self, value: dict[str, float] | pd.Series):
        if isinstance(value, dict):
            reb_sectors = pd.Series(value)
        else:
            reb_sectors = value
        impossible_sectors = np.setdiff1d(reb_sectors.index, self.possible_sectors)
        if impossible_sectors.size > 0:
            raise ValueError(
                "These sectors are not in the model : {}".format(impossible_sectors)
            )
        else:
            self._rebuilding_sectors = reb_sectors.index
            self._rebuilding_sectors_idx = np.searchsorted(
                self.possible_sectors, reb_sectors.index
            )

            self._rebuilding_sectors_shares = np.zeros(self.x_shape)
            self._rebuilding_industries_idx = np.array(
                [
                    len(self.possible_sectors) * ri + si
                    for ri in self._aff_regions_idx
                    for si in self._rebuilding_sectors_idx
                ]
            )
            self._rebuilding_industries_RoW_idx = np.array(
                [
                    len(self.possible_sectors) * ri + si
                    for ri in range(len(self.possible_regions))
                    if ri not in self._aff_regions_idx
                    for si in self._rebuilding_sectors_idx
                ]
            )
<<<<<<< HEAD
            self._rebuilding_sectors_shares[self._rebuilding_industries_idx] = np.tile(
                np.array(reb_sectors.values), len(self.aff_regions)
            )
            self._rebuilding_sectors_shares[
                self._rebuilding_industries_RoW_idx
            ] = np.tile(
                np.array(reb_sectors.values),
                (len(self.possible_regions) - len(self.aff_regions)),
            )
=======

            self._rebuilding_sectors_shares[self._rebuilding_industries_idx] = np.tile(np.array(reb_sectors.values),len(self.aff_regions))
            self._rebuilding_sectors_shares[self._rebuilding_industries_RoW_idx] = np.tile(np.array(reb_sectors.values),(len(self.possible_regions) - len(self.aff_regions)))
>>>>>>> 2f9f4a66

    @property
    def rebuilding_demand_house(self) -> np.ndarray:
        """The optional array of rebuilding demand from households"""
        return self._rebuilding_demand_house

    @rebuilding_demand_house.setter
    def rebuilding_demand_house(self, value: ArrayLike):
        value = np.array(value)
        if value.shape != self.y_shape:
            raise ValueError(
                "Incorrect shape give for rebuilding_demand_house: {} given and {} expected".format(
                    value.shape, self.y_shape
                )
            )
        self._rebuilding_demand_house = value

    @property
    def rebuilding_demand_indus(self) -> np.ndarray:
        """The optional array of rebuilding demand from industries (to rebuild their kapital)"""
        return self._rebuilding_demand_indus

    @rebuilding_demand_indus.setter
    def rebuilding_demand_indus(self, value: ArrayLike):
        value = np.array(value)
        if value.shape != self.z_shape:
            raise ValueError(
                "Incorrect shape give for rebuilding_demand_indus: {} given and {} expected".format(
                    value.shape, self.z_shape
                )
            )
        self._rebuilding_demand_indus = value
        # Also update kapital destroyed
        self._regional_sectoral_kapital_destroyed = value.sum(axis=0)

    @property
    def rebuildable(self) -> bool:
        """A boolean stating if an event can start rebuild"""
        return self._rebuildable

    @rebuildable.setter
    def rebuildable(self, current_temporal_unit: int):
        reb = (self.occurrence + self.duration) <= current_temporal_unit
        if reb and not self.rebuildable:
            logger.info(
                "Temporal_Unit : {} ~ Event named {} that occured at {} in {} for {} damages has started rebuilding".format(
                    current_temporal_unit,
                    self.name,
                    self.occurrence,
                    self._aff_regions,
                    self.total_kapital_destroyed,
                )
            )
        self._rebuildable = reb


class EventKapitalRecover(EventKapitalDestroyed):
    def __init__(
        self,
        impact: Impact,
        recovery_time: int,
        recovery_function: str = "linear",
        aff_regions: Optional[RegionsList] = None,
        aff_sectors: Optional[SectorsList] = None,
        aff_industries: Optional[IndustriesList] = None,
        impact_industries_distrib=None,
        impact_regional_distrib=None,
        impact_sectoral_distrib_type="equally shared",
        impact_sectoral_distrib=None,
        name="Unnamed",
        occurrence=1,
        duration=1,
    ) -> None:
        super().__init__(
            impact,
            aff_regions,
            aff_sectors,
            aff_industries,
            impact_industries_distrib,
            impact_regional_distrib,
            impact_sectoral_distrib_type,
            impact_sectoral_distrib,
            name,
            occurrence,
            duration,
        )
        self.recovery_time = recovery_time
        self.recovery_function = recovery_function
        self._recoverable = False

    @property
    def recoverable(self) -> bool:
        """A boolean stating if an event can start recover"""
        return self._recoverable

    @recoverable.setter
    def recoverable(self, current_temporal_unit: int):
        reb = (self.occurrence + self.duration) <= current_temporal_unit
        if reb and not self.recoverable:
            logger.info(
                "Temporal_Unit : {} ~ Event named {} that occured at {} in {} for {} damages has started recovering (no rebuilding demand)".format(
                    current_temporal_unit,
                    self.name,
                    self.occurrence,
                    self._aff_regions,
                    self.total_kapital_destroyed,
                )
            )
        self._recoverable = reb

    @property
    def recovery_function(self) -> Callable:
        """The recovery function used for recovery (`Callable`)"""
        return self._recovery_fun

    @recovery_function.setter
    def recovery_function(self, r_fun: str | Callable | None):
        if r_fun is None:
            r_fun = "linear"
        if self.recovery_time is None:
            raise AttributeError(
                "Impossible to set recovery function if no recovery time is given."
            )
        if isinstance(r_fun, str):
            if r_fun == "linear":
                fun = linear_recovery
            elif r_fun == "convexe":
                fun = convexe_recovery_scaled
            elif r_fun == "convexe noscale":
                fun = convexe_recovery
            elif r_fun == "concave":
                fun = concave_recovery
            else:
                raise NotImplementedError(
                    "No implemented recovery function corresponding to {}".format(r_fun)
                )
        elif callable(r_fun):
            r_fun_argsspec = inspect.getfullargspec(r_fun)
            r_fun_args = r_fun_argsspec.args + r_fun_argsspec.kwonlyargs
            if not all(
                args in r_fun_args
                for args in [
                    "init_kapital_destroyed",
                    "elapsed_temporal_unit",
                    "recovery_time",
                ]
            ):
                raise ValueError(
                    "Recovery function has to have at least the following keyword arguments: {}".format(
                        [
                            "init_kapital_destroyed",
                            "elapsed_temporal_unit",
                            "recovery_time",
                        ]
                    )
                )
            fun = r_fun

        else:
            raise ValueError("Given recovery function is not a str or callable")

        r_fun_partial = partial(
            fun,
            init_kapital_destroyed=self._regional_sectoral_kapital_destroyed_0,
            recovery_time=self.recovery_time,
        )
        self._recovery_fun = r_fun_partial

    def recovery(self, current_temporal_unit: int):
        elapsed = current_temporal_unit - (self.occurrence + self.duration)
        if elapsed < 0:
            raise RuntimeError("Trying to recover before event is over")
        if self.recovery_function is None:
            raise RuntimeError(
                "Trying to recover event while recovery function isn't set yet"
            )
        res = self.recovery_function(elapsed_temporal_unit=elapsed)
        precision = int(math.log10(self.monetary_factor)) + 1
        res = np.around(res, precision)
        if not np.any(res):
            self.over = True
        self.regional_sectoral_kapital_destroyed = res<|MERGE_RESOLUTION|>--- conflicted
+++ resolved
@@ -286,7 +286,6 @@
             logger.debug(
                 f"Given Impact is a {type(impact)} and lists of impacted regions and sectors given. Proceeding."
             )
-<<<<<<< HEAD
             if isinstance(aff_regions, str):
                 aff_regions = [aff_regions]
             if isinstance(aff_sectors, str):
@@ -295,16 +294,6 @@
             self.impact_df.loc[
                 pd.MultiIndex.from_product([aff_regions, aff_sectors])
             ] = impact
-=======
-            
-            if isinstance(aff_regions,str):
-                aff_regions = [aff_regions]
-                
-            if isinstance(aff_sectors,str):
-                aff_sectors = [aff_sectors]
-                
-            self.impact_df.loc[pd.MultiIndex.from_product([aff_regions,aff_sectors])] = impact
->>>>>>> 2f9f4a66
         else:
             raise ValueError("Invalid input format. Could not initiate pandas Series.")
 
@@ -465,13 +454,8 @@
         impact_sec_vec = np.array(
             [
                 1 / len(self.impact_df.loc[(reg, slice(None))])
-<<<<<<< HEAD
                 for _ in self.aff_sectors
                 for reg in self.aff_regions
-=======
-
-                for _ in self.aff_sectors for reg in self.aff_regions
->>>>>>> 2f9f4a66
             ]
         )
         self.impact_df.loc[self.aff_industries] = (
@@ -910,7 +894,6 @@
                     for si in self._rebuilding_sectors_idx
                 ]
             )
-<<<<<<< HEAD
             self._rebuilding_sectors_shares[self._rebuilding_industries_idx] = np.tile(
                 np.array(reb_sectors.values), len(self.aff_regions)
             )
@@ -920,11 +903,6 @@
                 np.array(reb_sectors.values),
                 (len(self.possible_regions) - len(self.aff_regions)),
             )
-=======
-
-            self._rebuilding_sectors_shares[self._rebuilding_industries_idx] = np.tile(np.array(reb_sectors.values),len(self.aff_regions))
-            self._rebuilding_sectors_shares[self._rebuilding_industries_RoW_idx] = np.tile(np.array(reb_sectors.values),(len(self.possible_regions) - len(self.aff_regions)))
->>>>>>> 2f9f4a66
 
     @property
     def rebuilding_demand_house(self) -> np.ndarray:
