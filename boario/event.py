# BoARIO : The Adaptative Regional Input Output model in python.
# Copyright (C) 2022  Samuel Juhel
#
# This program is free software: you can redistribute it and/or modify
# it under the terms of the GNU General Public License as published by
# the Free Software Foundation, either version 3 of the License, or
# (at your option) any later version.
#
# This program is distributed in the hope that it will be useful,
# but WITHOUT ANY WARRANTY; without even the implied warranty of
# MERCHANTABILITY or FITNESS FOR A PARTICULAR PURPOSE.  See the
# GNU General Public License for more details.
#
# You should have received a copy of the GNU General Public License
# along with this program.  If not, see <https://www.gnu.org/licenses/>.
from __future__ import annotations
import abc
from typing import Callable, Optional, Union, List, Tuple
from numpy.typing import ArrayLike
import numpy as np
import pandas as pd
from boario import logger
import math
import inspect
from functools import partial

__all__ = [
    "Event",
    "EventKapitalDestroyed",
    "EventArbitraryProd",
    "EventKapitalRecover",
    "EventKapitalRebuild",
    "Impact",
    "IndustriesList",
    "SectorsList",
    "RegionsList"
]

Impact = Union[int, float, list, dict, np.ndarray, pd.DataFrame, pd.Series]
IndustriesList = Union[List[Tuple[str, str]], pd.MultiIndex, np.ndarray]
SectorsList = RegionsList = Union[List[str], pd.Index, np.ndarray]


def linear_recovery(
    elapsed_temporal_unit: int, init_kapital_destroyed: np.ndarray, recovery_time: int
):
    """Linear Kapital recovery function

    Kapital is entirely recovered when `recovery_time` has passed since event
    started recovering

    Parameters
    ----------
    init_kapital_destroyed : float
        Initial kapital destroyed
    elapsed_temporal_unit : int
        Elapsed time since event started recovering
    recovery_time : int
        Total time it takes the event to fully recover

    Examples
    --------
    FIXME: Add docs.

    """

    return init_kapital_destroyed * (1 - (elapsed_temporal_unit / recovery_time))


def convexe_recovery(
    elapsed_temporal_unit: int, init_kapital_destroyed: np.ndarray, recovery_time: int
):
    """Convexe Kapital recovery function

    Kapital is recovered with characteristic time `recovery_time`. (This doesn't mean Kapital is fully recovered after this time !)
    This function models a recovery similar as the one happening in the rebuilding case, for the same characteristic time.

    Parameters
    ----------
    init_kapital_destroyed : float
        Initial kapital destroyed
    elapsed_temporal_unit : int
        Elapsed time since event started recovering
    recovery_time : int
        Total time it takes the event to fully recover

    """
    return init_kapital_destroyed * (1 - (1 / recovery_time)) ** elapsed_temporal_unit


def convexe_recovery_scaled(
    elapsed_temporal_unit: int,
    init_kapital_destroyed: np.ndarray,
    recovery_time: int,
    scaling_factor: float = 4,
):
    """Convexe Kapital recovery function (scaled to match other recovery duration)

    Kapital is mostly recovered (>95% by default for most cases) when `recovery_time` has passed since event
    started recovering.

    Parameters
    ----------
    init_kapital_destroyed : float
        Initial kapital destroyed
    elapsed_temporal_unit : int
        Elapsed time since event started recovering
    recovery_time : int
        Total time it takes the event to fully recover
    scaling_factor: float
        Used to scale the exponent in the function so that kapital is mostly rebuilt after `recovery_time`.
    A value of 4 insure >95% of kapital is recovered for a reasonable range of `recovery_time` values.

    """
    return init_kapital_destroyed * (1 - (1 / recovery_time)) ** (
        scaling_factor * elapsed_temporal_unit
    )


def concave_recovery(
    elapsed_temporal_unit: int,
    init_kapital_destroyed: np.ndarray,
    recovery_time: int,
    steep_factor: float = 0.000001,
    half_recovery_time: Optional[int] = None,
):
    """Concave (s-shaped) Kapital recovery function

    Kapital is mostly (>95% in most cases) recovered when `recovery_time` has passed since event started recovering.

    Parameters
    ----------
    init_kapital_destroyed : float
        Initial kapital destroyed
    elapsed_temporal_unit : int
        Elapsed time since event started recovering
    recovery_time : int
        Total time it takes the event to fully recover
    steep_factor: float
        This coefficient governs the slope of the central part of the s-shape, smaller values lead to a steeper slope. As such it also affect the percentage of kapital rebuilt
    after `recovery_time` has elapsed. A value of 0.000001 should insure 95% of the kapital is rebuild for a reasonable range of recovery duration.
    half_recovery_time : int
        This can by use to change the time the inflexion point of the s-shape curve is attained. By default it is set to half the recovery duration.

    """
    if half_recovery_time is None:
        tau_h = 2
    else:
        tau_h = recovery_time / half_recovery_time
    exponent = (np.log(recovery_time) - np.log(steep_factor)) / (
        np.log(recovery_time) - np.log(tau_h)
    )
    return (init_kapital_destroyed * recovery_time) / (
        recovery_time + steep_factor * (elapsed_temporal_unit ** exponent)
    )


class Event(metaclass=abc.ABCMeta):
    """Create an event shocking the model from a dictionary.

    Events store all information about a unique shock during simulation such as
    time of occurrence, duration, type of shock, amount of damages. Computation
    of recovery or initialy requested rebuilding demand is also done in this
    class.

    Parameters
    ----------

    event : dict
        A dictionary holding the necessary information to define an event.

    Examples
    --------
    FIXME: Add docs.

    """

    # Class Attributes
    __required_class_attributes = [
        "possible_sectors",
        "possible_regions",
        "temporal_unit_range",
        "z_shape",
        "y_shape",
        "x_shape",
        "regions_idx",
        "sectors_idx",
        "monetary_factor",
        "sectors_gva_shares",
        "Z_distrib",
        "mrio_name",
    ]
    possible_sectors: SectorsList = pd.Index([])
    """List of sectors present in the MRIO used by the model"""
    possible_regions: RegionsList = pd.Index([])
    """List of regions present in the MRIO used by the model"""
    temporal_unit_range: int = 0
    """Maximum temporal unit simulated"""
    z_shape: tuple[int, int] = (0, 0)
    """Shape of the Z (intermediate consumption) matrix in the model"""
    y_shape: tuple[int, int] = (0, 0)
    """Shape of the Y (final demand) matrix in the model"""
    x_shape: tuple[int, int] = (0, 0)
    """Shape of the x (production) vector in the model"""
    regions_idx: np.ndarray = np.array([])
    """lexicographic region indexes"""
    sectors_idx: np.ndarray = np.array([])
    """lexicographic sector indexes"""
    monetary_factor: int = 0
    """Amount of unitary currency used in the MRIO (e.g. 1000000 if in € millions)"""
    sectors_gva_shares: np.ndarray = np.array([])
    """Fraction of total (regional) GVA for each sectors"""
    Z_distrib: np.ndarray = np.array([])
    """Normalized intermediate consumption matrix"""
    mrio_name: str = ""
    """MRIO identification"""

    def __init__(
        self,
        impact: Impact,
        aff_regions: Optional[RegionsList] = None,
        aff_sectors: Optional[SectorsList] = None,
        aff_industries: Optional[IndustriesList] = None,
        impact_industries_distrib=None,
        impact_regional_distrib=None,
        impact_sectoral_distrib_type="custom",
        impact_sectoral_distrib=None,
        name="Unnamed",
        occurrence=1,
        duration=1,
    ) -> None:
        logger.debug("Initializing new Event")
        logger.debug("Checking required Class attributes are defined")
        for v in Event.__required_class_attributes:
            if Event.__dict__[v] is None:
                raise AttributeError(
                    "Required Event Class attribute {} is not set yet so instantiating an Event isn't possible".format(
                        v
                    )
                )

        self.name = name
        self.occurrence = occurrence
        self.duration = duration
        self.impact_df = pd.Series(0, dtype="float64", index = pd.MultiIndex.from_product([self.possible_regions, self.possible_sectors], names=["region","sector"]))
        ################## DATAFRAME INIT #################
        # CASE VECTOR 1 (everything is there and regrouped) (only df creation)
        if isinstance(impact, pd.Series):
            logger.debug("Given impact is a pandas Series")
            self.impact_df.loc[impact.index] = impact
            if self.name == "Unnamed" and not impact.name is None:
                self.name = impact.name
        elif isinstance(impact, dict):
            logger.debug("Given impact is a dict, converting it to pandas Series")
            impact = pd.Series(impact)
            self.impact_df.loc[impact.index] = impact
        elif isinstance(impact, pd.DataFrame):
            logger.debug("Given Impact is a pandas DataFrame, squeezing it to a Series")
            impact = impact.squeeze()
            if not isinstance(impact,pd.Series):
                raise ValueError("The given impact DataFrame is not a Series after being squeezed")
            self.impact_df.loc[impact.index] = impact
        # CASE VECTOR 2 (everything is there but not regrouped) AND CASE SCALAR (Only df creation)
        elif (
            isinstance(impact, (int, float, list, np.ndarray))
            and aff_industries is not None):
            logger.debug(
                f"Given Impact is a {type(impact)} and list of impacted industries given. Proceeding."
            )
            self.impact_df.loc[aff_industries] = impact
        elif (
            isinstance(impact, (int, float, list, np.ndarray))
            and aff_regions is not None
            and aff_sectors is not None
        ):
            logger.debug(
                f"Given Impact is a {type(impact)} and lists of impacted regions and sectors given. Proceeding."
            )
<<<<<<< HEAD
=======
            if isinstance(aff_regions,str):
                aff_regions = [aff_regions]
            if isinstance(aff_sectors,str):
                aff_sectors = [aff_sectors]

>>>>>>> 8c0589cd
            self.impact_df.loc[pd.MultiIndex.from_product([aff_regions,aff_sectors])] = impact
        else:
            raise ValueError("Invalid input format. Could not initiate pandas Series.")

        # Check for <0 values and remove 0.
        if (self.impact_df < 0).any():
            logger.warning("Found negative values in impact vector. This should raise concern")

        # SORT DF
        # at this point impact_df is built, and can be sorted. Note that if impact was a scalar, impact_df contains copies of this scalar.
        logger.debug("Sorting Impact Series")
        self.impact_df = self.impact_df.sort_index()

        # Init self.impact_sectoral_distrib_type,
        self.impact_sectoral_distrib_type = impact_sectoral_distrib_type
        #################################################

        # SET INDEXES ATTR
        # note that the following also sets aff_regions and aff_sectors
        assert isinstance(self.impact_df.index, pd.MultiIndex)
        # Only look for industries where impact is greater than 0
        self.aff_industries = self.impact_df.loc[self.impact_df > 0].index

        ###### SCALAR DISTRIBUTION ######################
        # if impact_industries_distrib is given, set it. We assume impact is scalar !
        # CASE SCALAR + INDUS DISTRIB
        if impact_industries_distrib is not None and not isinstance(
            impact, (pd.Series, dict, pd.DataFrame, list, np.ndarray)
        ):
            logger.debug("Impact is Scalar and impact_industries_distrib was given")
            self.impact_industries_distrib = np.array(impact_industries_distrib)
            self.impact_df.loc[self.aff_industries] = self.impact_df.loc[self.aff_industries]  * self.impact_industries_distrib
        # if impact_reg_dis and sec_dis are give, deduce the rest. We also assume impact is scalar !
        # CASE SCALAR + REGION and SECTOR DISTRIB
        elif (
            impact_regional_distrib is not None
            and impact_sectoral_distrib is not None
            and not isinstance(
                impact, (pd.Series, dict, pd.DataFrame, list, np.ndarray)
            )
        ):
            logger.debug(
                "Impact is Scalar and impact_regional_distrib and impact_sectoral_distrib were given"
            )
            if len(impact_regional_distrib) != len(self.aff_regions) or len(
                impact_sectoral_distrib
            ) != len(self.aff_sectors):
                raise ValueError(
                    "Lengths of `impact_regional_distrib` and/or `impact_sectoral_distrib` are incompatible with `aff_regions` and/or `aff_sectors`."
                )
            else:
                self.impact_regional_distrib = np.array(impact_regional_distrib)
                self.impact_sectoral_distrib = np.array(impact_sectoral_distrib)
                self.impact_industries_distrib = (
                    self.impact_regional_distrib[:, np.newaxis]
                    * self.impact_sectoral_distrib
                ).flatten()
                self.impact_df.loc[self.aff_industries]  = self.impact_df.loc[self.aff_industries] * self.impact_industries_distrib
        # CASE SCALAR + 'gdp' distrib
        elif (
<<<<<<< HEAD
            impact_sectoral_distrib_type is not None
=======
            impact_regional_distrib is not None
            and impact_sectoral_distrib_type is not None
>>>>>>> 8c0589cd
            and impact_sectoral_distrib_type == "gdp"
            and not isinstance(
            impact, (pd.Series, dict, pd.DataFrame, list, np.ndarray)
        )
        ):
            logger.debug("Impact is Scalar and impact_sectoral_distrib_type is 'gdp'")
<<<<<<< HEAD
=======
            self.impact_regional_distrib = np.array(impact_regional_distrib)
>>>>>>> 8c0589cd
            shares = self.sectors_gva_shares.reshape(
                (len(self.possible_regions), len(self.possible_sectors))
            )
            self.impact_sectoral_distrib = (
                shares[self._aff_regions_idx][:, self._aff_sectors_idx]
                / shares[self._aff_regions_idx][:, self._aff_sectors_idx].sum(axis=1)[
                    :, np.newaxis
                ]
            )
            self.impact_industries_distrib = (
                self.impact_regional_distrib[:, np.newaxis]
                * self.impact_sectoral_distrib
            ).flatten()
            self.impact_df.loc[self.aff_industries]  = self.impact_df.loc[self.aff_industries] * self.impact_industries_distrib
            self.impact_sectoral_distrib_type = "gdp"
        # CASE SCALAR + NO DISTRIB + list of industries
        # if neither was given, we use default values. Again impact should be scalar here !
        elif isinstance(aff_industries, (list, np.ndarray)) and not isinstance(
            impact, (pd.Series, dict, pd.DataFrame, list, np.ndarray)
        ):
            logger.debug(
                "Impact is Scalar and no distribution was given but a list of affected industries was given"
            )
            self._default_distribute_impact_from_industries_list()
            self.impact_sectoral_distrib_type = "default (shared equally between affected regions and then affected sectors)"
        # CASE SCALAR + NO DISTRIB + list of region + list of sectors
        elif aff_regions is not None and aff_sectors is not None and not isinstance(
            impact, (pd.Series, dict, pd.DataFrame, list, np.ndarray)
        ):
            logger.debug(
                "Impact is Scalar and no distribution was given but lists of regions and sectors affected were given"
            )
            self._default_distribute_impact_from_industries_list()
            self.impact_sectoral_distrib_type = "default (shared equally between affected regions and then affected sectors)"
        elif not isinstance(
            impact, (pd.Series, dict, pd.DataFrame, list, np.ndarray)
        ):
            raise ValueError(f"Invalid input format: Could not compute impact")

        self._finish_init()
        ##################################################

        self.happened = False
        self.over = False
        self.event_dict = {
            "name": str(self.name),
            "occurrence": self.occurrence,
            "duration": self.duration,
            "aff_regions": list(self.aff_regions),
            "aff_sectors": list(self.aff_sectors),
            "impact": self.total_impact,
            "impact_industries_distrib": list(self.impact_industries_distrib),
            "impact_regional_distrib": list(self.impact_regional_distrib),
            "impact_sectoral_distrib_type": self.impact_sectoral_distrib_type,
        }
        self.event_dict["globals_vars"] = {
            "possible_sectors": list(self.possible_sectors),
            "possible_regions": list(self.possible_regions),
            "temporal_unit_range": self.temporal_unit_range,
            "z_shape": self.z_shape,
            "y_shape": self.y_shape,
            "x_shape": self.x_shape,
            "monetary_factor": self.monetary_factor,
            "mrio_used": self.mrio_name,
        }

    def _default_distribute_impact_from_industries_list(self):
        # at this point, impact should still be scalar.
        logger.debug("Using default impact distribution to industries")
        self.impact_regional_distrib = np.full(
            len(self.aff_regions), 1 / len(self.aff_regions)
        )
        self.impact_df.loc[self.aff_industries]  = self.impact_df.loc[self.aff_industries] * 1 / len(self.aff_regions)
        impact_sec_vec = np.array(
            [
                1 / len(self.impact_df.loc[(reg, slice(None))])
<<<<<<< HEAD
                for reg in self.aff_regions
            ]
        )
        self.impact_df.loc[self.aff_regions]  = self.impact_df.loc[self.aff_regions] * impact_sec_vec
=======
                for _ in self.aff_sectors for reg in self.aff_regions
            ]
        )
        self.impact_df.loc[self.aff_industries]  = self.impact_df.loc[self.aff_industries] * impact_sec_vec
>>>>>>> 8c0589cd

    def _finish_init(self):
        logger.debug("Finishing Event init")
        self.impact_vector = self.impact_df.to_numpy()
        self.total_impact = self.impact_vector.sum()
        self.impact_industries_distrib = self.impact_vector[self.impact_vector > 0] / self.total_impact
        self.impact_regional_distrib = self.impact_df.loc[self.aff_industries].groupby('region').sum().values / self.total_impact


    @property
    def aff_industries(self) -> pd.MultiIndex:
        """A pandas MultiIndex with the regions affected as first level, and sectors affected as second level"""
        return self._aff_industries

    @aff_industries.setter
    def aff_industries(self, index: pd.MultiIndex):
        if not isinstance(index, pd.MultiIndex):
            raise ValueError(
                "Given impact vector does not have a (region,sector) MultiIndex"
            )
        if index.names != ["region", "sector"]:
            raise ValueError("MultiIndex must have levels named 'region' and 'sector'")

        regions = index.get_level_values("region").unique()
        sectors = index.get_level_values("sector").unique()
        if not set(regions).issubset(self.possible_regions):
            raise ValueError(
                f"Regions {set(regions)-set(self.possible_regions)} are not in the possible regions list"
            )
        if not set(sectors).issubset(self.possible_sectors):
            raise ValueError(
                f"Sectors {set(sectors)-set(self.possible_sectors)} are not in the possible sectors list"
            )

        self.aff_regions = regions
        self.aff_sectors = sectors
        logger.debug(f"Setting _aff_industries. There are {len(index)} affected industries")
        self._aff_industries = index
        self._aff_industries_idx = np.array(
            [
                len(self.possible_sectors) * ri + si
                for ri in self._aff_regions_idx
                for si in self._aff_sectors_idx
            ]
        )

    @property
    def occurrence(self) -> int:
        """The temporal unit of occurrence of the event."""
        return self._occur

    @occurrence.setter
    def occurrence(self, value: int):
        if not 0 <= value <= self.temporal_unit_range:
            raise ValueError(
                "Occurrence of event is not in the range of simulation steps : {} not in [0-{}]".format(
                    value, self.temporal_unit_range
                )
            )
        else:
            logger.debug(f"Setting occurence to {value}")
            self._occur = value

    @property
    def duration(self) -> int:
        """The duration of the event."""
        return self._duration

    @duration.setter
    def duration(self, value: int):
        if not 0 <= self.occurrence + value <= self.temporal_unit_range:
            raise ValueError(
                "Occurrence + duration of event is not in the range of simulation steps : {} + {} not in [0-{}]".format(
                    self.occurrence, value, self.temporal_unit_range
                )
            )
        else:
            logger.debug(f"Setting duration to {value}")
            self._duration = value

    @property
    def aff_regions(self) -> pd.Index:
        """The array of regions affected by the event"""
        return self._aff_regions

    @property
    def aff_regions_idx(self) -> np.ndarray:
        """The array of lexicographically ordered affected region indexes"""
        return self._aff_regions_idx

    @aff_regions.setter
    def aff_regions(self, value: ArrayLike | str):
        if isinstance(value, str):
            value = [value]
        value = pd.Index(value)
        impossible_regions = np.setdiff1d(value, self.possible_regions)
        if impossible_regions.size > 0:
            raise ValueError(
                "These regions are not in the model : {}".format(impossible_regions)
            )
        else:
            self._aff_regions = pd.Index(value, name="region")
            logger.debug(f"Setting _aff_regions to {self._aff_regions}")
            self._aff_regions_idx = np.searchsorted(self.possible_regions, value)

    @property
    def aff_sectors(self) -> pd.Index:
        """The array of affected sectors by the event"""
        return self._aff_sectors

    @property
    def aff_sectors_idx(self) -> np.ndarray:
        """The array of lexicographically ordered affected sectors indexes"""
        return self._aff_sectors_idx

    @aff_sectors.setter
    def aff_sectors(self, value: ArrayLike | str):
        if isinstance(value, str):
            value = [value]
        value = pd.Index(value, name="sector")
        impossible_sectors = np.setdiff1d(value, self.possible_sectors)
        if impossible_sectors.size > 0:
            raise ValueError(
                "These sectors are not in the model : {}".format(impossible_sectors)
            )
        else:
            self._aff_sectors = pd.Index(value, name="sector")
            logger.debug(f"Setting _aff_sectors to {self._aff_sectors}")
            self._aff_sectors_idx = np.searchsorted(self.possible_sectors, value)

    @property
    def impact_regional_distrib(self) -> np.ndarray:
        """The array specifying how damages are distributed among affected regions"""
        return self._impact_regional_distrib

    @impact_regional_distrib.setter
    def impact_regional_distrib(self, value: ArrayLike):
        if self.aff_regions is None:
            raise AttributeError("Affected regions attribute isn't set yet")
        value = np.array(value)
        if value.size != self.aff_regions.size:
            raise ValueError(
                "There are {} affected regions by the event and length of given damage distribution is {}".format(
                    self.aff_regions.size, value.size
                )
            )
        s = value.sum()
        if not math.isclose(s, 1):
            raise ValueError(
                "Damage distribution doesn't sum up to 1 but to {}, which is not valid".format(
                    s
                )
            )
        self._impact_regional_distrib = value

    # @property
    # def impact_sectoral_distrib(self) -> np.ndarray:
    #     """The array specifying how damages are distributed among affected sectors"""
    #     return self._impact_sectoral_distrib

    # @impact_sectoral_distrib.setter
    # def impact_sectoral_distrib(self, value: ArrayLike):
    #     if self.aff_sectors is None:
    #         raise AttributeError("Affected sectors attribute isn't set yet")
    #     value = np.array(value)
    #     if value.size != self.aff_sectors.size:
    #         raise ValueError(
    #             "There are {} affected sectors by the event and length of given damage distribution is {}".format(
    #                 self.aff_sectors.size, value.size
    #             )
    #         )
    #     s = value.sum()
    #     if not math.isclose(s, 1):
    #         raise ValueError(
    #             "Damage distribution doesn't sum up to 1 but to {}, which is not valid".format(
    #                 s
    #             )
    #         )
    #     self._impact_sectoral_distrib = value

    @property
    def impact_sectoral_distrib_type(self) -> str:
        """The type of damages distribution among sectors (currently only 'gdp')"""
        return self._impact_sectoral_distrib_type

    @impact_sectoral_distrib_type.setter
    def impact_sectoral_distrib_type(self, value: str):
        logger.debug(f"Setting _impact_sectoral_distrib_type to {value}")
        self._impact_sectoral_distrib_type = value

    def __repr__(self):
        # TODO: find ways to represent long lists
        return f""" [Representation WIP]
        Event(
              name = {self.name},
              occur = {self.occurrence},
              duration = {self.duration}
              aff_regions = {self.aff_regions},
              aff_sectors = {self.aff_sectors},
             )
        """


class EventArbitraryProd(Event):
    def __init__(
        self,
        impact: Impact,
        aff_regions: Optional[RegionsList] = None,
        aff_sectors: Optional[SectorsList] = None,
        aff_industries: Optional[IndustriesList] = None,
        impact_industries_distrib=None,
        impact_regional_distrib=None,
        impact_sectoral_distrib_type="equally shared",
        impact_sectoral_distrib=None,
        name="Unnamed",
        occurrence=1,
        duration=1,
    ) -> None:
        super().__init__(
            impact,
            aff_regions,
            aff_sectors,
            aff_industries,
            impact_industries_distrib,
            impact_regional_distrib,
            impact_sectoral_distrib_type,
            impact_sectoral_distrib,
            name,
            occurrence,
            duration,
        )
        raise NotImplementedError()

    @property
    def prod_cap_delta_arbitrary(self) -> np.ndarray:
        """The optional array storing arbitrary (as in not related to kapital destroyed) production capacity loss"""
        return self._prod_cap_delta_arbitrary

    @prod_cap_delta_arbitrary.setter
    def prod_cap_delta_arbitrary(self, value: dict[str, float]):
        if self.aff_regions is None:
            raise AttributeError("Affected regions attribute isn't set yet")
        aff_sectors = np.array(list(value.keys()))
        aff_shares = np.array(list(value.values()))
        impossible_sectors = np.setdiff1d(aff_sectors, self.possible_sectors)
        if impossible_sectors.size > 0:
            raise ValueError(
                "These sectors are not in the model : {}".format(impossible_sectors)
            )
        self._aff_sectors = aff_sectors
        self._aff_sectors_idx = np.searchsorted(self.possible_sectors, aff_sectors)
        aff_industries_idx = np.array(
            [
                len(self.possible_sectors) * ri + si
                for ri in self.regions_idx
                for si in self._aff_sectors_idx
            ]
        )
        self._prod_cap_delta_arbitrary = np.zeros(shape=len(self.possible_sectors))
        self._prod_cap_delta_arbitrary[aff_industries_idx] = np.tile(
            aff_shares, self._aff_regions.size
        )


class EventKapitalDestroyed(Event, metaclass=abc.ABCMeta):
    def __init__(
        self,
        impact: Impact,
        aff_regions: Optional[RegionsList] = None,
        aff_sectors: Optional[SectorsList] = None,
        aff_industries: Optional[IndustriesList] = None,
        impact_industries_distrib=None,
        impact_regional_distrib=None,
        impact_sectoral_distrib_type="equally shared",
        impact_sectoral_distrib=None,
        name="Unnamed",
        occurrence=1,
        duration=1,
    ) -> None:
        super().__init__(
            impact,
            aff_regions,
            aff_sectors,
            aff_industries,
            impact_industries_distrib,
            impact_regional_distrib,
            impact_sectoral_distrib_type,
            impact_sectoral_distrib,
            name,
            occurrence,
            duration,
        )
        # The only thing we have to do is affecting/computing the regional_sectoral_kapital_destroyed
        self.total_kapital_destroyed = self.total_impact
        self.total_kapital_destroyed /= self.monetary_factor
        self.remaining_kapital_destroyed = self.total_kapital_destroyed
        self._regional_sectoral_kapital_destroyed_0 = (
            self.impact_vector / self.monetary_factor
        )
        self.regional_sectoral_kapital_destroyed = (
            self.impact_vector / self.monetary_factor
        )

    @property
    def regional_sectoral_kapital_destroyed(self) -> np.ndarray:
        """The (optional) array of kapital destroyed per industry (ie region x sector)"""
        return self._regional_sectoral_kapital_destroyed

    @regional_sectoral_kapital_destroyed.setter
    def regional_sectoral_kapital_destroyed(self, value: ArrayLike):
        value = np.array(value)
        if value.shape != self.x_shape:
            raise ValueError(
                "Incorrect shape give for regional_sectoral_kapital_destroyed: {} given and {} expected".format(
                    value.shape, self.x_shape
                )
            )
        self._regional_sectoral_kapital_destroyed = value


class EventKapitalRebuild(EventKapitalDestroyed):
    def __init__(
        self,
        impact: Impact,
        rebuilding_sectors: Union[dict[str, float], pd.Series],
        rebuild_tau=60,
        aff_regions: Optional[RegionsList] = None,
        aff_sectors: Optional[SectorsList] = None,
        aff_industries: Optional[IndustriesList] = None,
        impact_industries_distrib=None,
        impact_regional_distrib=None,
        impact_sectoral_distrib_type="equally shared",
        impact_sectoral_distrib=None,
        name="Unnamed",
        occurrence=1,
        duration=1,
    ) -> None:
        super().__init__(
            impact,
            aff_regions,
            aff_sectors,
            aff_industries,
            impact_industries_distrib,
            impact_regional_distrib,
            impact_sectoral_distrib_type,
            impact_sectoral_distrib,
            name,
            occurrence,
            duration,
        )

        self.rebuild_tau = rebuild_tau
        self.rebuilding_sectors = rebuilding_sectors
<<<<<<< HEAD
        rebuilding_demand = np.outer(
            self.rebuilding_sectors_shares, self.regional_sectoral_kapital_destroyed
        )
=======
        rebuilding_demand = np.zeros(shape=self.z_shape)
>>>>>>> 8c0589cd
        tmp = np.zeros(self.z_shape, dtype="float")
        mask = np.ix_(
            np.union1d(
                self._rebuilding_industries_RoW_idx, self._rebuilding_industries_idx
            ),
<<<<<<< HEAD
            self._aff_industries_idx,
        )

        tmp[mask] = self.Z_distrib[mask] * np.tile(
            rebuilding_demand, (len(self.possible_regions), 1)
        )
=======
        self._aff_industries_idx,
        )
        rebuilding_demand = np.outer(
            self.rebuilding_sectors_shares, self.regional_sectoral_kapital_destroyed
        )
        logger.debug(f"kapital destroyed vec is {self.regional_sectoral_kapital_destroyed}")
        logger.debug(f"rebuilding sectors shares are {self.rebuilding_sectors_shares}")
        logger.debug(f"Z shape is {self.z_shape}")
        logger.debug(f"Z_distrib[mask] has shape {self.Z_distrib[mask].shape}")
        logger.debug(f"reb_demand: {rebuilding_demand}")
        logger.debug(f"reb_demand: {rebuilding_demand.shape}")
        #reb_tiled = np.tile(rebuilding_demand, (len(self.possible_regions), 1))
        #reb_tiled = reb_tiled[mask]
        tmp[mask] = self.Z_distrib[mask] * rebuilding_demand[mask]
>>>>>>> 8c0589cd
        self.rebuilding_demand_indus = tmp
        self.rebuilding_demand_house = np.zeros(shape=self.y_shape)

    @property
    def rebuilding_sectors(self) -> pd.Index:
        """The (optional) array of rebuilding sectors"""
        return self._rebuilding_sectors

    @property
    def rebuilding_sectors_idx(self) -> np.ndarray:
        """The (optional) array of indexes of the rebuilding sectors (in lexicographic order)"""
        return self._rebuilding_sectors_idx

    @property
    def rebuilding_sectors_shares(self) -> np.ndarray:
        """The array specifying how rebuilding demand is distributed along the rebuilding sectors"""
        return self._rebuilding_sectors_shares

    @rebuilding_sectors.setter
    def rebuilding_sectors(self, value: dict[str, float] | pd.Series):
        if isinstance(value, dict):
            reb_sectors = pd.Series(value)
        else:
            reb_sectors = value
        impossible_sectors = np.setdiff1d(reb_sectors.index, self.possible_sectors)
        if impossible_sectors.size > 0:
            raise ValueError(
                "These sectors are not in the model : {}".format(impossible_sectors)
            )
        else:
            self._rebuilding_sectors = reb_sectors.index
            self._rebuilding_sectors_idx = np.searchsorted(
                self.possible_sectors, reb_sectors.index
            )
<<<<<<< HEAD
            self._rebuilding_sectors_shares = np.array(reb_sectors.values)
=======
            self._rebuilding_sectors_shares = np.zeros(self.x_shape)
>>>>>>> 8c0589cd
            self._rebuilding_industries_idx = np.array(
                [
                    len(self.possible_sectors) * ri + si
                    for ri in self._aff_regions_idx
                    for si in self._rebuilding_sectors_idx
                ]
            )
            self._rebuilding_industries_RoW_idx = np.array(
                [
                    len(self.possible_sectors) * ri + si
                    for ri in range(len(self.possible_regions))
                    if ri not in self._aff_regions_idx
                    for si in self._rebuilding_sectors_idx
                ]
            )
<<<<<<< HEAD
=======
            self._rebuilding_sectors_shares[self._rebuilding_industries_idx] = np.tile(np.array(reb_sectors.values),len(self.aff_regions))
            self._rebuilding_sectors_shares[self._rebuilding_industries_RoW_idx] = np.tile(np.array(reb_sectors.values),(len(self.possible_regions) - len(self.aff_regions)))
>>>>>>> 8c0589cd

    @property
    def rebuilding_demand_house(self) -> np.ndarray:
        """The optional array of rebuilding demand from households"""
        return self._rebuilding_demand_house

    @rebuilding_demand_house.setter
    def rebuilding_demand_house(self, value: ArrayLike):
        value = np.array(value)
        if value.shape != self.y_shape:
            raise ValueError(
                "Incorrect shape give for rebuilding_demand_house: {} given and {} expected".format(
                    value.shape, self.y_shape
                )
            )
        self._rebuilding_demand_house = value

    @property
    def rebuilding_demand_indus(self) -> np.ndarray:
        """The optional array of rebuilding demand from industries (to rebuild their kapital)"""
        return self._rebuilding_demand_indus

    @rebuilding_demand_indus.setter
    def rebuilding_demand_indus(self, value: ArrayLike):
        value = np.array(value)
        if value.shape != self.z_shape:
            raise ValueError(
                "Incorrect shape give for rebuilding_demand_indus: {} given and {} expected".format(
                    value.shape, self.z_shape
                )
            )
        self._rebuilding_demand_indus = value
        # Also update kapital destroyed
        self._regional_sectoral_kapital_destroyed = value.sum(axis=0)

    @property
    def rebuildable(self) -> bool:
        """A boolean stating if an event can start rebuild"""
        return self._rebuildable

    @rebuildable.setter
    def rebuildable(self, current_temporal_unit: int):
        reb = (self.occurrence + self.duration) <= current_temporal_unit
        if reb and not self.rebuildable:
            logger.info(
                "Temporal_Unit : {} ~ Event named {} that occured at {} in {} for {} damages has started rebuilding".format(
                    current_temporal_unit,
                    self.name,
                    self.occurrence,
                    self._aff_regions,
                    self.total_kapital_destroyed,
                )
            )
        self._rebuildable = reb


class EventKapitalRecover(EventKapitalDestroyed):
    def __init__(
        self,
        impact: Impact,
        recovery_time: int,
        recovery_function: str = "linear",
        aff_regions: Optional[RegionsList] = None,
        aff_sectors: Optional[SectorsList] = None,
        aff_industries: Optional[IndustriesList] = None,
        impact_industries_distrib=None,
        impact_regional_distrib=None,
        impact_sectoral_distrib_type="equally shared",
        impact_sectoral_distrib=None,
        name="Unnamed",
        occurrence=1,
        duration=1,
    ) -> None:
        super().__init__(
            impact,
            aff_regions,
            aff_sectors,
            aff_industries,
            impact_industries_distrib,
            impact_regional_distrib,
            impact_sectoral_distrib_type,
            impact_sectoral_distrib,
            name,
            occurrence,
            duration,
        )
        self.recovery_time = recovery_time
        self.recovery_function = recovery_function
        self._recoverable = False

    @property
    def recoverable(self) -> bool:
        """A boolean stating if an event can start recover"""
        return self._recoverable

    @recoverable.setter
    def recoverable(self, current_temporal_unit: int):
        reb = (self.occurrence + self.duration) <= current_temporal_unit
        if reb and not self.recoverable:
            logger.info(
                "Temporal_Unit : {} ~ Event named {} that occured at {} in {} for {} damages has started recovering (no rebuilding demand)".format(
                    current_temporal_unit,
                    self.name,
                    self.occurrence,
                    self._aff_regions,
                    self.total_kapital_destroyed,
                )
            )
        self._recoverable = reb

    @property
    def recovery_function(self) -> Callable:
        """The recovery function used for recovery (`Callable`)"""
        return self._recovery_fun

    @recovery_function.setter
    def recovery_function(self, r_fun: str | Callable | None):
        if r_fun is None:
            r_fun = "linear"
        if self.recovery_time is None:
            raise AttributeError(
                "Impossible to set recovery function if no recovery time is given."
            )
        if isinstance(r_fun, str):
            if r_fun == "linear":
                fun = linear_recovery
            elif r_fun == "convexe":
                fun = convexe_recovery_scaled
            elif r_fun == "convexe noscale":
                fun = convexe_recovery
            elif r_fun == "concave":
                fun = concave_recovery
            else:
                raise NotImplementedError(
                    "No implemented recovery function corresponding to {}".format(r_fun)
                )
        elif callable(r_fun):
            r_fun_argsspec = inspect.getfullargspec(r_fun)
            r_fun_args = r_fun_argsspec.args + r_fun_argsspec.kwonlyargs
            if not all(
                args in r_fun_args
                for args in [
                    "init_kapital_destroyed",
                    "elapsed_temporal_unit",
                    "recovery_time",
                ]
            ):
                raise ValueError(
                    "Recovery function has to have at least the following keyword arguments: {}".format(
                        [
                            "init_kapital_destroyed",
                            "elapsed_temporal_unit",
                            "recovery_time",
                        ]
                    )
                )
            fun = r_fun

        else:
            raise ValueError("Given recovery function is not a str or callable")

        r_fun_partial = partial(
            fun,
            init_kapital_destroyed=self._regional_sectoral_kapital_destroyed_0,
            recovery_time=self.recovery_time,
        )
        self._recovery_fun = r_fun_partial

    def recovery(self, current_temporal_unit: int):
        elapsed = current_temporal_unit - (self.occurrence + self.duration)
        if elapsed < 0:
            raise RuntimeError("Trying to recover before event is over")
        if self.recovery_function is None:
            raise RuntimeError(
                "Trying to recover event while recovery function isn't set yet"
            )
        res = self.recovery_function(elapsed_temporal_unit=elapsed)
        precision = int(math.log10(self.monetary_factor)) + 1
        res = np.around(res, precision)
        if not np.any(res):
            self.over = True
        self.regional_sectoral_kapital_destroyed = res<|MERGE_RESOLUTION|>--- conflicted
+++ resolved
@@ -276,14 +276,13 @@
             logger.debug(
                 f"Given Impact is a {type(impact)} and lists of impacted regions and sectors given. Proceeding."
             )
-<<<<<<< HEAD
-=======
+            
             if isinstance(aff_regions,str):
                 aff_regions = [aff_regions]
+                
             if isinstance(aff_sectors,str):
                 aff_sectors = [aff_sectors]
-
->>>>>>> 8c0589cd
+                
             self.impact_df.loc[pd.MultiIndex.from_product([aff_regions,aff_sectors])] = impact
         else:
             raise ValueError("Invalid input format. Could not initiate pandas Series.")
@@ -344,22 +343,18 @@
                 self.impact_df.loc[self.aff_industries]  = self.impact_df.loc[self.aff_industries] * self.impact_industries_distrib
         # CASE SCALAR + 'gdp' distrib
         elif (
-<<<<<<< HEAD
-            impact_sectoral_distrib_type is not None
-=======
+
             impact_regional_distrib is not None
             and impact_sectoral_distrib_type is not None
->>>>>>> 8c0589cd
             and impact_sectoral_distrib_type == "gdp"
             and not isinstance(
             impact, (pd.Series, dict, pd.DataFrame, list, np.ndarray)
         )
         ):
             logger.debug("Impact is Scalar and impact_sectoral_distrib_type is 'gdp'")
-<<<<<<< HEAD
-=======
+
             self.impact_regional_distrib = np.array(impact_regional_distrib)
->>>>>>> 8c0589cd
+            
             shares = self.sectors_gva_shares.reshape(
                 (len(self.possible_regions), len(self.possible_sectors))
             )
@@ -436,17 +431,11 @@
         impact_sec_vec = np.array(
             [
                 1 / len(self.impact_df.loc[(reg, slice(None))])
-<<<<<<< HEAD
-                for reg in self.aff_regions
-            ]
-        )
-        self.impact_df.loc[self.aff_regions]  = self.impact_df.loc[self.aff_regions] * impact_sec_vec
-=======
+
                 for _ in self.aff_sectors for reg in self.aff_regions
             ]
         )
         self.impact_df.loc[self.aff_industries]  = self.impact_df.loc[self.aff_industries] * impact_sec_vec
->>>>>>> 8c0589cd
 
     def _finish_init(self):
         logger.debug("Finishing Event init")
@@ -800,26 +789,13 @@
 
         self.rebuild_tau = rebuild_tau
         self.rebuilding_sectors = rebuilding_sectors
-<<<<<<< HEAD
-        rebuilding_demand = np.outer(
-            self.rebuilding_sectors_shares, self.regional_sectoral_kapital_destroyed
-        )
-=======
+
         rebuilding_demand = np.zeros(shape=self.z_shape)
->>>>>>> 8c0589cd
         tmp = np.zeros(self.z_shape, dtype="float")
         mask = np.ix_(
             np.union1d(
                 self._rebuilding_industries_RoW_idx, self._rebuilding_industries_idx
             ),
-<<<<<<< HEAD
-            self._aff_industries_idx,
-        )
-
-        tmp[mask] = self.Z_distrib[mask] * np.tile(
-            rebuilding_demand, (len(self.possible_regions), 1)
-        )
-=======
         self._aff_industries_idx,
         )
         rebuilding_demand = np.outer(
@@ -834,7 +810,6 @@
         #reb_tiled = np.tile(rebuilding_demand, (len(self.possible_regions), 1))
         #reb_tiled = reb_tiled[mask]
         tmp[mask] = self.Z_distrib[mask] * rebuilding_demand[mask]
->>>>>>> 8c0589cd
         self.rebuilding_demand_indus = tmp
         self.rebuilding_demand_house = np.zeros(shape=self.y_shape)
 
@@ -869,11 +844,8 @@
             self._rebuilding_sectors_idx = np.searchsorted(
                 self.possible_sectors, reb_sectors.index
             )
-<<<<<<< HEAD
-            self._rebuilding_sectors_shares = np.array(reb_sectors.values)
-=======
+
             self._rebuilding_sectors_shares = np.zeros(self.x_shape)
->>>>>>> 8c0589cd
             self._rebuilding_industries_idx = np.array(
                 [
                     len(self.possible_sectors) * ri + si
@@ -889,11 +861,9 @@
                     for si in self._rebuilding_sectors_idx
                 ]
             )
-<<<<<<< HEAD
-=======
+
             self._rebuilding_sectors_shares[self._rebuilding_industries_idx] = np.tile(np.array(reb_sectors.values),len(self.aff_regions))
             self._rebuilding_sectors_shares[self._rebuilding_industries_RoW_idx] = np.tile(np.array(reb_sectors.values),(len(self.possible_regions) - len(self.aff_regions)))
->>>>>>> 8c0589cd
 
     @property
     def rebuilding_demand_house(self) -> np.ndarray:
