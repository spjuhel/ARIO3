--- conflicted
+++ resolved
@@ -555,7 +555,6 @@
         )
 
     @classmethod
-<<<<<<< HEAD
     def from_scalar_regions_sectors(
         cls,
         impact: ScalarImpact,
@@ -614,10 +613,8 @@
         if impact <= 0:
             raise ValueError("Impact is null.")
 
-=======
     def _build_industries_idx(cls, regions: RegionsList, sectors: SectorsList):
         # TODO: Move this in utils?
->>>>>>> 2e90e58e
         if isinstance(regions, str):
             regions = [regions]
 
