# BoARIO : The Adaptative Regional Input Output model in python.
# Copyright (C) 2022  Samuel Juhel
#
# This program is free software: you can redistribute it and/or modify
# it under the terms of the GNU General Public License as published by
# the Free Software Foundation, either version 3 of the License, or
# (at your option) any later version.
#
# This program is distributed in the hope that it will be useful,
# but WITHOUT ANY WARRANTY; without even the implied warranty of
# MERCHANTABILITY or FITNESS FOR A PARTICULAR PURPOSE.  See the
# GNU General Public License for more details.
#
# You should have received a copy of the GNU General Public License
# along with this program.  If not, see <https://www.gnu.org/licenses/>.

"""
Simulation module

This module defines the Simulation object, which represent a BoARIO simulation environment.

"""

from __future__ import annotations
import json
import logging
import pathlib
from typing import Optional, Union
import math
import numpy as np
import progressbar

from boario.event import *
from boario.model_base import ARIOBaseModel
from boario.extended_models import *
from boario import logger
from boario import DEBUGFORMATTER
from pprint import pformat
from boario.utils.misc import CustomNumpyEncoder

__all__ = ["Simulation"]


class Simulation():
    """Defines a simulation object with a set of parameters and an IOSystem.

    This class wraps an :class:`~boario.model_base.ARIOBaseModel` or :class:`~boario.extended_models.ARIOPsiModel`, and create the context for
    simulations using this model. It stores execution parameters as well as events perturbing
    the model.

    Attributes
    ----------
    params_dict : dict
        Parameters to run the simulation with. If str or Path, it must lead
        to a json file containing a dictionary of the parameters.

    results_storage : pathlib.Path
        Path to store the results to.

    model : Union[ARIOBaseModel, ARIOPsiModel]
        The model to run the simulation with.

    current_temporal_unit : int
        Tracks the number of `temporal_units` elapsed since simulation start.
        This may differs from the number of `steps` if the parameter `n_temporal_units_by_step` differs from 1 temporal_unit as `current_temporal_unit` is actually `step` * `n_temporal_units_by_step`.

    n_temporal_units_to_sim : int
        The total number of `temporal_units` to simulate.

    events : list[Event]
        The list of events to shock the model with during the simulation.

    current_events : list[Event]
        The list of events that

    Raises
    ------
    TypeError
        This error is raised when parameters files (for either the simulation or the mrio table) is not of a correct type.

    FileNotFoundError
        This error is raised when one of the required file to initialize
        the simulation was not found and should print out which one.
    """

    def __init__(
            self,
            model: Union[ARIOBaseModel,ARIOPsiModel,ARIOClimadaModel],
            register_stocks=False,
            n_temporal_units_to_sim = 365,
            events_list : list = [],
            separate_sims: bool = False,
            boario_output_dir:str|pathlib.Path="/tmp/boario", # This needs to be set !
            results_dir_name:str = "results"
    ) -> None:
        """
        #TODO Update this one

        Initialisation of a Simulation object uses these parameters

        Parameters
        ----------
        """
        logger.info("Initializing new simulation instance")

        self.output_dir = boario_output_dir
        self.results_storage = pathlib.Path(
            self.output_dir
        ).resolve() / results_dir_name
        if not self.results_storage.exists():
            self.results_storage.mkdir(parents=True)
        self.model = model
        self.all_events : list[Event] = events_list
        self.currently_happening_events : list[Event] = []
        self.events_timings = set()
        self.n_temporal_units_to_sim = n_temporal_units_to_sim
        Event.temporal_unit_range = self.n_temporal_units_to_sim
        self.current_temporal_unit = 0
        self.equi = {
            (int(0), int(0), "production"): "equi",
            (int(0), int(0), "stocks"): "equi",
            (int(0), int(0), "rebuilding"): "equi",
        }
        self.n_temporal_units_simulated = 0
        self._n_checks = 0
        self._monotony_checker = 0
        self.scheme = "proportional"
        self.has_crashed = False
        self.register_stocks = register_stocks
        # RECORDS FILES
        self.records_storage:pathlib.Path = self.results_storage/"records"
        logger.info("Records storage is: {}".format(self.records_storage))

        # Make it optional
        self.records_storage.mkdir(parents=True, exist_ok=True)
        self.production_evolution = np.memmap(self.records_storage/"iotable_XVA_record", dtype='float64', mode="w+", shape=(self.n_temporal_units_to_sim, self.model.n_sectors*self.model.n_regions))
        self.production_evolution.fill(np.nan)
        self.production_cap_evolution = np.memmap(self.records_storage/"iotable_X_max_record", dtype='float64', mode="w+", shape=(self.n_temporal_units_to_sim, self.model.n_sectors*self.model.n_regions))
        self.production_cap_evolution.fill(np.nan)
        self.final_demand_evolution = np.memmap(self.records_storage/"final_demand_record", dtype='float64', mode="w+", shape=(self.n_temporal_units_to_sim, self.model.n_sectors*self.model.n_regions))
        self.final_demand_evolution.fill(np.nan)
        self.io_demand_evolution = np.memmap(self.records_storage/"io_demand_record", dtype='float64', mode="w+", shape=(self.n_temporal_units_to_sim, self.model.n_sectors*self.model.n_regions))
        self.io_demand_evolution.fill(np.nan)

        self.rebuild_demand_evolution = np.memmap(self.records_storage/"rebuild_demand_record", dtype='float64', mode="w+", shape=(self.n_temporal_units_to_sim, self.model.n_sectors*self.model.n_regions))
        self.rebuild_demand_evolution.fill(np.nan)
        self.overproduction_evolution = np.memmap(self.records_storage/"overprodvector_record", dtype='float64', mode="w+", shape=(self.n_temporal_units_to_sim, self.model.n_sectors*self.model.n_regions))
        self.overproduction_evolution.fill(np.nan)
        self.final_demand_unmet_evolution = np.memmap(self.records_storage/"final_demand_unmet_record", dtype='float64', mode="w+", shape=(self.n_temporal_units_to_sim, self.model.n_sectors*self.model.n_regions))
        self.final_demand_unmet_evolution.fill(np.nan)
        self.rebuild_production_evolution = np.memmap(self.records_storage/"rebuild_prod_record", dtype='float64', mode="w+", shape=(self.n_temporal_units_to_sim, self.model.n_sectors*self.model.n_regions))
        self.rebuild_production_evolution.fill(np.nan)
        if register_stocks:
            self.stocks_evolution = np.memmap(self.records_storage/"stocks_record", dtype='float64', mode="w+", shape=(self.n_temporal_units_to_sim, self.model.n_sectors, self.model.n_sectors*self.model.n_regions))
            self.stocks_evolution.fill(np.nan)
        self.limiting_stocks_evolution = np.memmap(self.records_storage/"limiting_stocks_record", dtype='byte', mode="w+", shape=(self.n_temporal_units_to_sim, self.model.n_sectors, self.model.n_sectors*self.model.n_regions))
        self.limiting_stocks_evolution.fill(-1)
        self.regional_sectoral_kapital_destroyed_evol = np.memmap(self.records_storage/"iotable_kapital_destroyed_record", dtype='float64', mode="w+", shape=(self.n_temporal_units_to_sim, self.model.n_sectors*self.model.n_regions))
        self.regional_sectoral_kapital_destroyed_evol.fill(np.nan)

        Event.temporal_unit_range = self.n_temporal_units_to_sim
        self.params_dict = {
            "n_temporal_units_to_sim":self.n_temporal_units_to_sim,
            "output_dir":self.output_dir,
            "results_storage":self.results_storage.stem,
            "register_stocks":register_stocks,
            "model_type": self.model.__class__.__name__,
            "psi_param": self.model.psi if isinstance(self.model,ARIOPsiModel) else None,
            "order_type": self.model.order_type,
            "n_temporal_units_by_step": self.model.n_temporal_units_by_step,
            "year_to_temporal_unit_factor": self.model.iotable_year_to_temporal_unit_factor,
            "inventory_restoration_tau": list(self.model.restoration_tau) if isinstance(self.model,ARIOPsiModel) else None,
            "alpha_base": self.model.overprod_base,
            "alpha_max": self.model.overprod_max,
            "alpha_tau": self.model.overprod_tau,
            "rebuild_tau": self.model.rebuild_tau
        }
        logger.info("Initialized !")
        logger.info("Simulation parameters:\n{}".format(pformat(self.params_dict,compact=True)))

    def loop(self, progress: bool = True):
        r"""Launch the simulation loop.

        This method launch the simulation for the number of steps to simulate
        described by the attribute ``self.n_temporal_units_to_sim``, calling the
        :meth:`next_step` method. For convenience, it dumps the
        parameters used in the logs just before running the loop. Once the loop
        is completed, it flushes the different memmaps generated.

        Parameters
        ----------

        progress: bool, default: True
            If True show a progress bar of the loop in the console.
        """
        logger.info(
            "Starting model loop for at most {} steps".format(
                self.n_temporal_units_to_sim // self.model.n_temporal_units_by_step + 1
            )
        )
        logger.info(
            "One step is {}/{} of a year".format(
                self.model.n_temporal_units_by_step,
                self.model.iotable_year_to_temporal_unit_factor,
            )
        )
        tmp = logging.FileHandler(self.results_storage / "simulation.log")
        tmp.setLevel(logging.DEBUG)
        tmp.setFormatter(DEBUGFORMATTER)
        logger.addHandler(tmp)
        logger.info("Events : {}".format(self.all_events))
        (
            pathlib.Path(
                self.results_storage
            )
            / "jsons"
        ).mkdir(parents=True, exist_ok=True)
        with (
            pathlib.Path(
                self.results_storage
            )
            / "jsons"
            / "simulated_events.json"
        ).open("w") as f:
            event_dicts = [ev.event_dict for ev in self.all_events]
            json.dump(event_dicts, f, indent=4, cls=CustomNumpyEncoder)
        if progress:
            widgets = [
                "Processed: ",
                progressbar.Counter("Step: %(value)d"),
                " ~ ",
                progressbar.Percentage(),
                " ",
                progressbar.ETA(),
            ]
            bar = progressbar.ProgressBar(widgets=widgets, redirect_stdout=True)
            for _ in bar(
                range(
                    0,
                    self.n_temporal_units_to_sim,
                    math.floor(self.model.n_temporal_units_by_step),

                )
            ):
                # assert self.current_temporal_unit == t
                step_res = self.next_step()
                self.n_temporal_units_simulated = self.current_temporal_unit
                if step_res == 1:
                    self.has_crashed = True
                    logger.warning(
                        f"""Economy seems to have crashed.
                    - At step : {self.current_temporal_unit}
                    """
                    )
                    break
                elif self._monotony_checker > 3:
                    logger.warning(
                        f"""Economy seems to have found an equilibrium
                    - At step : {self.current_temporal_unit}
                    """
                    )
                    break
        else:
            for _ in range(
                0,
                self.n_temporal_units_to_sim,
                math.floor(self.model.n_temporal_units_by_step),
            ):
                # assert self.current_temporal_unit == t
                step_res = self.next_step()
                self.n_temporal_units_simulated = self.current_temporal_unit
                if step_res == 1:
                    self.has_crashed = True
                    logger.warning(
                        f"""Economy seems to have crashed.
                    - At step : {self.current_temporal_unit}
                    """
                    )
                    break
                elif self._monotony_checker > 3:
                    logger.warning(
                        f"""Economy seems to have found an equilibrium
                    - At step : {self.current_temporal_unit}
                    """
                    )
                    break

        self.rebuild_demand_evolution.flush()
        self.final_demand_unmet_evolution.flush()
        self.final_demand_evolution.flush()
        self.io_demand_evolution.flush()
        self.production_evolution.flush()
        self.limiting_stocks_evolution.flush()
        self.rebuild_production_evolution.flush()
        if self.register_stocks:
            self.model.stocks_evolution.flush()
        self.overproduction_evolution.flush()
        self.production_cap_evolution.flush()
        self.model.write_index(self.results_storage/"jsons"/"indexes.json")
        self.params_dict['n_temporal_units_simulated'] = self.n_temporal_units_simulated
        self.has_crashed = self.has_crashed
        with (
            pathlib.Path(
                self.results_storage
            )
            / "jsons"
            / "simulated_params.json"
        ).open("w") as f:
            json.dump(self.params_dict, f, indent=4, cls=CustomNumpyEncoder)
        with (
            pathlib.Path(
                self.results_storage
            )
            / "jsons"
            / "equilibrium_checks.json"
        ).open("w") as f:
            json.dump({str(k): v for k, v in self.equi.items()}, f, indent=4, cls=CustomNumpyEncoder)
        logger.info("Loop complete")
        if progress:
            bar.finish()  # type: ignore (bar possibly unbound but actually not possible)

    def next_step(
        self,
        check_period: int = 182,
        min_steps_check: Optional[int] = None,
        min_failing_regions: Optional[int] = None,
    ):
        """Advance the model run by one step.

        This method wraps all computations and logging to proceed to the next
        step of the simulation run. First it checks if an event is planned to
        occur at the current step and if so, shocks the model with the
        corresponding event. Then it :

        1) Computes the production required by demand (using :meth:`~boario.model_base.ARIOBaseModel.calc_prod_reqby_demand`)

        2) Computes the production capacity vector of the current step (using :meth:`~boario.model_base.ARIOBaseModel.calc_production_cap`)

        3) Computes the actual production vector for the step (using :meth:`~boario.model_base.ARIOBaseModel.calc_production`)

        4) Distribute the actual production towards the different demands (intermediate, final, rebuilding) and the changes in the stocks matrix (using :meth:`~boario.model_base.ARIOBaseModel.distribute_production`)

        5) Computes the orders matrix for the next step (using :meth:`~boario.model_base.ARIOBaseModel.calc_orders`)

        6) Computes the new overproduction vector for the next step (using :meth:`~boario.model_base.ARIOBaseModel.calc_overproduction`)

        See :ref:`Mathematical background <boario-math>` section for more in depth information.

        Parameters
        ----------

        check_period : int, default: 10
            [Deprecated] Number of steps between each crash/equilibrium checking.

        min_steps_check : int, default: None
            [Deprecated] Minimum number of steps before checking for crash/equilibrium. If none, it is set to a fifth of the number of steps to simulate.

        min_failing_regions : int, default: None
            [Deprecated] Minimum number of 'failing regions' required to consider the economy has 'crashed' (see :func:`~ario3.mriosystem.MrioSystem.check_crash`:).

        """
        if min_steps_check is None:
            min_steps_check = self.n_temporal_units_to_sim // 5
        if min_failing_regions is None:
            min_failing_regions = self.model.n_regions * self.model.n_sectors // 3

        # Check if there are new events to add,
        # if some happening events can start rebuilding (if rebuildable),
        # and updates the internal model production_cap decrease and rebuild_demand
        self.check_happening_events()

        if self.register_stocks:
            self.write_stocks()
        if self.current_temporal_unit > 1:
            self.model.calc_overproduction()
        self.write_overproduction()
        self.write_rebuild_demand()
        self.write_final_demand()
        self.write_io_demand()
        constraints = self.model.calc_production(self.current_temporal_unit)
        self.write_limiting_stocks(constraints)
        self.write_production()
        self.write_kapital_lost()
        self.write_production_max()
        try:
            rebuildable_events = [
<<<<<<< HEAD
                ev for ev in self.currently_happening_events if isinstance(ev,EventKapitalRebuild)
=======
                ev for ev in self.currently_happening_events if isinstance(ev,EventKapitalRebuild) and ev.rebuildable
>>>>>>> 8c0589cd
            ]
            events_to_remove = self.model.distribute_production(
                rebuildable_events, self.scheme
            )
            self.write_final_demand_unmet()
            self.write_rebuild_prod()
        except RuntimeError as e:
            logger.exception("This exception happened:", e)
            return 1
        events_to_remove = events_to_remove + [
            ev for ev in self.currently_happening_events if ev.over
        ]
        if events_to_remove != []:
            self.currently_happening_events = [
                e for e in self.currently_happening_events if e not in events_to_remove
            ]
            for e in events_to_remove:
                if isinstance(e,EventKapitalDestroyed):
                    logger.info(
                        "Temporal_Unit : {} ~ Event named {} that occured at {} in {} for {} damages is completely rebuilt/recovered".format(
                            self.current_temporal_unit,
                            e.name,
                            e.occurrence,
                            e.aff_regions,
                            e.total_kapital_destroyed,
                        )
                    )

        self.model.calc_orders()
        # TODO : Redo this properly
        n_checks = self.current_temporal_unit // check_period
        if n_checks > self._n_checks:
            self.check_equilibrium(n_checks)
            self._n_checks += 1

        self.current_temporal_unit += self.model.n_temporal_units_by_step
        return 0

    def check_equilibrium(self, n_checks: int):
        if np.greater_equal(self.model.production, self.model.X_0).all():
            self.equi[(n_checks, self.current_temporal_unit, "production")] = "greater"
        elif np.allclose(self.model.production, self.model.X_0, atol=0.01):
            self.equi[(n_checks, self.current_temporal_unit, "production")] = "equi"
        else:
            self.equi[(n_checks, self.current_temporal_unit, "production")] = "not equi"

        if np.greater_equal(self.model.matrix_stock, self.model.matrix_stock_0).all():
            self.equi[(n_checks, self.current_temporal_unit, "stocks")] = "greater"
        elif np.allclose(self.model.production, self.model.X_0, atol=0.01):
            self.equi[(n_checks, self.current_temporal_unit, "stocks")] = "equi"
        else:
            self.equi[(n_checks, self.current_temporal_unit, "stocks")] = "not equi"

        if (
            self.model.tot_rebuild_demand is None
            or not self.model.tot_rebuild_demand.any()
        ):
            self.equi[(n_checks, self.current_temporal_unit, "rebuilding")] = "finished"
        else:
            self.equi[
                (n_checks, self.current_temporal_unit, "rebuilding")
            ] = "not finished"

    def read_events_from_list(self, events_list: list[dict]):
        raise NotImplementedError("I have to redo this one")
    #     """Import a list of events (as a list of dictionaries) into the model.

    #     Also performs various checks on the events to avoid badly written events.
    #     See :ref:`How to define Events <boario-events>` to understand how to write events dictionaries or JSON files.

    #     Parameters
    #     ----------
    #     events_list :
    #         List of events as dictionaries.

    #     """
    #     logger.info("Reading events from given list and adding them to the model")
    #     if not isinstance(events_list, list):
    #         if isinstance(events_list, dict):
    #             raise TypeError(
    #                 "read_events_from_list() takes a list of event dicts as an argument, not a single event dict, you might want to use read_event(your_event) instead."
    #             )
    #         else:
    #             raise TypeError(
    #                 "read_events_from_list() takes a list of event dicts as an argument, not a {}".format(
    #                     type(events_list)
    #                 )
    #             )
    #     for ev_dic in events_list:
    #         self.read_event(ev_dic)

    def read_event(self, ev_dic: dict):
        raise NotImplementedError("I have to redo this one")
    #     if ev_dic["aff_sectors"] == "all":
    #         ev_dic["aff_sectors"] = list(self.model.sectors)
    #     ev = Event(ev_dic)
    #     self.all_events.append(ev)
    #     self.events_timings.add(ev.occurrence)

    def add_event(self, ev:Event):
        self.all_events.append(ev)
        self.events_timings.add(ev.occurrence)

    def reset_sim_with_same_events(self):
        """Resets the model to its initial status (without removing the events)."""

        logger.info("Resetting model to initial status (with same events)")
        self.current_temporal_unit = 0
        self._monotony_checker = 0
        self.n_temporal_units_simulated = 0
        self.has_crashed = False
        self.model.reset_module(self.params_dict)

    def reset_sim_full(self):
        """Resets the model to its initial status and remove all events."""

        self.reset_sim_with_same_events()
        logger.info("Resetting events")
        self.all_events = []
        self.events_timings = set()

    def update_params(self, new_params: dict):
        """Update the parameters of the model.

        Replace the ``params`` attribute with ``new_params`` and logs the update.
        This method also checks if the directory specified to save the results exists and create it otherwise.

        .. warning::
            Be aware this method calls :meth:`~boario.model_base.ARIOBaseModel.update_params`, which resets the memmap files located in the results directory !

        Parameters
        ----------
        new_params : dict
            New dictionnary of parameters to use.

        """
        logger.info("Updating model parameters")
        self.params_dict = new_params
        results_storage = pathlib.Path(
            self.results_storage
        )
        if not results_storage.exists():
            results_storage.mkdir(parents=True)
        self.model.update_params(self.params_dict)

    def write_index(self, index_file: Union[str, pathlib.Path]):
        """Write the index of the dataframes used in the model in a json file.

        See :meth:`~boario.model_base.ARIOBaseModel.write_index` for a more detailed documentation.

        Parameters
        ----------
        index_file : Union[str, pathlib.Path]
            name of the file to save the indexes to.

        """
        self.model.write_index(index_file)

    def read_events(self, events_file: Union[str, pathlib.Path]):
        """Read events from a json file.

        Parameters
        ----------
        events_file :
            path to a json file

        Raises
        ------
        FileNotFoundError
            If file does not exist

        """
        raise NotImplementedError("I have to redo this one")
        # logger.info(
        #     "Reading events from {} and adding them to the model".format(events_file)
        # )
        # if isinstance(events_file, str):
        #     events_file = pathlib.Path(events_file)
        # elif not isinstance(events_file, pathlib.Path):
        #     raise TypeError("Given index file is not an str or a Path")
        # if not events_file.exists():
        #     raise FileNotFoundError("This file does not exist: ", events_file)
        # else:
        #     with events_file.open("r") as f:
        #         events = json.load(f)
        # if isinstance(events, list):
        #     self.read_events_from_list(events)
        # else:
        #     self.read_events_from_list([events])

    def check_happening_events(self) -> None:
        for ev in self.all_events:
            if not ev.happened:
                if (
                    (self.current_temporal_unit - self.model.n_temporal_units_by_step)
                    <= ev.occurrence
                    <= self.current_temporal_unit
                ):
                    logger.info(
                        "Temporal_Unit : {} ~ Shocking model with new event".format(
                            self.current_temporal_unit
                        )
                    )
                    logger.info("Affected regions are : {}".format(ev.aff_regions))
                    ev.happened = True
                    self.currently_happening_events.append(ev)
        for ev in self.currently_happening_events:
            if isinstance(ev,EventKapitalRebuild):
                ev.rebuildable = self.current_temporal_unit
            if isinstance(ev,EventKapitalRecover):
                ev.recoverable = self.current_temporal_unit
                if ev.recoverable:
                    ev.recovery(self.current_temporal_unit)
        self.model.update_system_from_events(self.currently_happening_events)

    def write_production(self) -> None:
        self.production_evolution[self.current_temporal_unit] = self.model.production

    def write_kapital_lost(self) -> None:
        self.regional_sectoral_kapital_destroyed_evol[self.current_temporal_unit] = self.model._kapital_lost

    def write_production_max(self) -> None:
        self.production_cap_evolution[self.current_temporal_unit] = self.model.production_cap

    def write_io_demand(self) -> None:
         self.io_demand_evolution[self.current_temporal_unit] = self.model.matrix_orders.sum(axis=1)

    def write_final_demand(self) -> None:
         self.final_demand_evolution[self.current_temporal_unit] = self.model.final_demand.sum(axis=1)

    def write_rebuild_demand(self) -> None:
        to_write = np.full(self.model.n_regions*self.model.n_sectors,0.0)
        if (r_dem := self.model.tot_rebuild_demand) is not None:
            self.rebuild_demand_evolution[self.current_temporal_unit] = r_dem
        else:
            self.rebuild_demand_evolution[self.current_temporal_unit] = to_write

    def write_rebuild_prod(self) -> None:
        logger.debug(f"self.rebuild_production_evolution shape : {self.rebuild_production_evolution.shape}, self.model.rebuild_prod shape : {self.model.rebuild_prod.shape}")
        self.rebuild_production_evolution[self.current_temporal_unit] = self.model.rebuild_prod

    def write_overproduction(self) -> None:
        self.overproduction_evolution[self.current_temporal_unit] = self.model.overprod

    def write_final_demand_unmet(self) -> None:
        self.final_demand_unmet_evolution[self.current_temporal_unit] = self.model.final_demand_not_met

    def write_stocks(self) -> None:
        self.stocks_evolution[self.current_temporal_unit] = self.model.matrix_stock

    def write_limiting_stocks(self, limiting_stock:np.ndarray) -> None:
        self.limiting_stocks_evolution[self.current_temporal_unit] = limiting_stock<|MERGE_RESOLUTION|>--- conflicted
+++ resolved
@@ -384,11 +384,7 @@
         self.write_production_max()
         try:
             rebuildable_events = [
-<<<<<<< HEAD
-                ev for ev in self.currently_happening_events if isinstance(ev,EventKapitalRebuild)
-=======
                 ev for ev in self.currently_happening_events if isinstance(ev,EventKapitalRebuild) and ev.rebuildable
->>>>>>> 8c0589cd
             ]
             events_to_remove = self.model.distribute_production(
                 rebuildable_events, self.scheme
