--- conflicted
+++ resolved
@@ -83,12 +83,7 @@
         This error is raised when one of the required file to initialize
         the simulation was not found and should print out which one.
     """
-<<<<<<< HEAD
-
     def __init__(self, params: Union[dict, str, pathlib.Path], mrio_system: Union[IOSystem, str, pathlib.Path, None] = None, mrio_params: dict = None, modeltype:str = "ARIOBase") -> None:
-=======
-    def __init__(self, params: Union[dict, str, pathlib.Path], mrio_system: Union[IOSystem, str, pathlib.Path, None] = None, modeltype:str = "ARIOBase") -> None:
->>>>>>> 12089899
         """Initialisation of a Simulation object uses these parameters
 
         Parameters
@@ -186,17 +181,10 @@
         self.events = []
         self.current_events = []
         self.events_timings = set()
-<<<<<<< HEAD
         self.n_temporal_units_to_sim = simulation_params['n_temporal_units_to_sim']
         self.current_temporal_unit = 0
+
         self.n_temporal_units_simulated = 0
-=======
-        self.n_days_to_sim = simulation_params['n_timesteps']
-        self.n_timesteps_to_sim = simulation_params['n_timesteps_to_sim']
-
-        self.current_day = 0
-        self.n_steps_simulated = 0
->>>>>>> 12089899
         self._monotony_checker = 0
         self.scheme = 'proportional'
         self.has_crashed = False
