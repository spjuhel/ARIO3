# BoARIO : The Adaptative Regional Input Output model in python.
# Copyright (C) 2022  Samuel Juhel
#
# This program is free software: you can redistribute it and/or modify
# it under the terms of the GNU General Public License as published by
# the Free Software Foundation, either version 3 of the License, or
# (at your option) any later version.
#
# This program is distributed in the hope that it will be useful,
# but WITHOUT ANY WARRANTY; without even the implied warranty of
# MERCHANTABILITY or FITNESS FOR A PARTICULAR PURPOSE.  See the
# GNU General Public License for more details.
#
# You should have received a copy of the GNU General Public License
# along with this program.  If not, see <https://www.gnu.org/licenses/>.

"""This module defines the core mechanisms of the model."""

from __future__ import annotations

import json
import pathlib
import typing
from typing import Optional
import warnings

import numpy as np
import numpy.typing as npt
import pandas as pd
from pymrio.core.mriosystem import IOSystem

from boario import logger
from boario.utils.misc import lexico_reindex, _fast_sum, _divide_arrays_ignore

__all__ = [
    "ARIOBaseModel",
    "INV_THRESHOLD",
    "VALUE_ADDED_NAMES",
    "VA_idx",
    "lexico_reindex",
]

INV_THRESHOLD = 0  # 20 #temporal_units

TECHNOLOGY_THRESHOLD = (
    0.00001  # Do not care about input if producing requires less than this value
)

VALUE_ADDED_NAMES = [
    "VA",
    "Value Added",
    "value added",
    "factor inputs",
    "factor_inputs",
    "Factors Inputs",
    "Satellite Accounts",
    "satellite accounts",
    "satellite_accounts",
    "satellite",
]

VA_idx = np.array(
    [
        "Taxes less subsidies on products purchased: Total",
        "Other net taxes on production",
        "Compensation of employees; wages, salaries, & employers' social contributions: Low-skilled",
        "Compensation of employees; wages, salaries, & employers' social contributions: Medium-skilled",
        "Compensation of employees; wages, salaries, & employers' social contributions: High-skilled",
        "Operating surplus: Consumption of fixed capital",
        "Operating surplus: Rents on land",
        "Operating surplus: Royalties on resources",
        "Operating surplus: Remaining net operating surplus",
    ],
    dtype=object,
)


class ARIOBaseModel:
    r"""The core of an ARIO model.  Handles the different arrays containing the mrio tables.

    `ARIOBaseModel` wrap all the data and functions used in the core of the most basic version of the ARIO
    model (based on :cite:`2013:hallegatte` and :cite:`2020:guan`).

    An ARIOBaseModel instance based is build on the given IOSystem.
    Most default parameters are the same as in :cite:`2013:hallegatte` and
    default order mechanisms comes from :cite:`2020:guan`. By default each
    industry capital stock is 4 times its value added (:cite:`2008:hallegatte`).

    Parameters
    ----------
    pym_mrio : IOSystem
        The IOSystem to base the model on.
    order_type : str, default "alt"
        The type of orders mechanism to use. Currently, can be "alt" or
        "noalt". See :ref:`boario-math`
    alpha_base : float, default 1.0
        Base value of overproduction factor :math:`\alpha^{b}` (Default to 1.0).
    alpha_max : float, default 1.25
        Maximum factor of overproduction :math:`\alpha^{\textrm{max}}` (default should be 1.25).
    alpha_tau : int, default 365
        Characteristic time of overproduction :math:`\tau_{\alpha}` in ``n_temporal_units_by_step`` (default should be 365 days).
    rebuild_tau : int, default 60
        Rebuilding characteristic time :math:`\tau_{\textrm{REBUILD}}` (see :ref:`boario-math`). Overwritten by per event value if it exists.
    main_inv_dur : int, default 90
        The default numbers of days for inputs inventory to use if it is not defined for an input.
    monetary_factor : int, default 10**6
        Monetary unit factor (i.e. if the tables unit is 10^6 € instead of 1 €, it should be set to 10^6).
    temporal_units_by_step: int, default 1
        The number of temporal_units between each step. (Current version of the model showed inconsistencies with values other than `1`).
    iotable_year_to_temporal_unit_factor : int, default 365
        The (inverse of the) factor by which MRIO data should be multiplied in order to get "per temporal unit value", assuming IO data is yearly.
    infinite_inventories_sect: list, optional
        List of inputs (sector) considered never constraining for production.
    inventory_dict: dict, optional
        Dictionary in the form input:initial_inventory_size, (where input is a sector, and initial_inventory_size is in "temporal_unit" (defaults to a day))
    productive_capital_vector: ArrayLike, optional
        Array of capital per industry if you need to give it exogenously.
    productive_capital_to_VA_dict: dict, optional
        Dictionary in the form sector:ratio. Where ratio is used to estimate capital stock based on the value added of the sector.

    Notes
    -----

    It is recommended to use ``productive_capital_to_VA_dict`` if you have a more precise estimation of
    the ratio of (Capital Stock / Value Added) per sectors than the default 4/1 ratio.
    You may also feed in directly a ``productive_capital_vector`` if you did your estimation before-hand.
    (This is especially useful if you have events based of an exposure layer for instance)

    Regarding inventories, they default to 90 days for all inputs (ie sectors).
    You can set some inputs to be never constraining for production by listing them
    in ``infinite_inventories_sect`` or directly feed in a dictionary of the inventory
    duration for each input.

    """

    def __init__(
        self,
        pym_mriot: IOSystem,
        *,
        order_type: str = "alt",
        alpha_base: float = 1.0,
        alpha_max: float = 1.25,
        alpha_tau: int = 365,
        rebuild_tau: int = 60,
        main_inv_dur: int = 90,
        monetary_factor: int = 10**6,
        temporal_units_by_step: int = 1,
        iotable_year_to_temporal_unit_factor: int = 365,
        infinite_inventories_sect: Optional[list] = None,
        inventory_dict: Optional[dict[str, int]] = None,
        productive_capital_vector: Optional[
            pd.Series | npt.NDArray | pd.DataFrame
        ] = None,
        productive_capital_to_VA_dict: Optional[dict] = None,
    ) -> None:

        logger.debug("Initiating new ARIOBaseModel instance")
        # ############### Parameters variables #######################
        try:
            logger.info(
                "IO system metadata :\n{}\n{}\n{}\n{}".format(
                    str(pym_mriot.meta.description),
                    str(pym_mriot.meta.name),
                    str(pym_mriot.meta.system),
                    str(pym_mriot.meta.version),
                )
            )
        except AttributeError:
            warnings.warn(
                "It seems the MRIOT you loaded doesn't have metadata to print."
            )

        source_mriot = lexico_reindex(pym_mriot)
        self.mriot = source_mriot
        self._set_indexes(source_mriot)

        if hasattr(source_mriot, "monetary_factor"):
            warnings.warn(
                f"Custom monetary factor found in the mrio pickle file, continuing with this one ({getattr(source_mriot,'monetary_factor')})"
            )
            self.monetary_factor = getattr(source_mriot, "monetary_factor")
        else:
            self.monetary_factor = monetary_factor
        r"""int, default 10^6: Monetary unit factor (i.e. if the tables unit is 10^6 € instead of 1 €, it should be set to 10^6)."""

        self.n_temporal_units_by_step = temporal_units_by_step
        r"""int, default 1: The number of temporal_units between each step. (Current version of the model was not tested with values other than `1`)."""

        self.iotable_year_to_temporal_unit_factor = iotable_year_to_temporal_unit_factor
        r"""int, default 365: The (inverse of the) factor by which MRIO data should be multiplied in order to get "per temporal unit value", assuming IO data is yearly."""

        if self.iotable_year_to_temporal_unit_factor != 365:
            warnings.warn(
                "iotable_to_daily_step_factor is not set to 365 (days). This should probably not be the case if the IO tables you use are on a yearly basis."
            )

        self.steply_factor = (
            self.n_temporal_units_by_step / self.iotable_year_to_temporal_unit_factor
        )
        self.rebuild_tau = rebuild_tau
        r"""int: Rebuilding characteristic time :math:`\tau_{\textrm{REBUILD}}` (see :ref:`boario-math`)."""

        self.overprod_max = alpha_max
        r"""float: Maximum factor of overproduction :math:`\alpha^{\textrm{max}}` (default should be 1.25)."""

        self.overprod_tau = self.n_temporal_units_by_step / alpha_tau
        r"""float: Characteristic time of overproduction :math:`\tau_{\alpha}` in ``n_temporal_units_by_step`` (default should be 365 days)."""

        self.overprod_base = alpha_base
        r"""float: Base value of overproduction factor :math:`\alpha^{b}` (Default to 1.0)."""

        self._init_input_stocks(main_inv_dur, inventory_dict, infinite_inventories_sect)
        #################################################################

        # ####### INITIAL MRIO STATE (in step temporality) ###############
        self._matrix_id = np.eye(self.n_sectors)
        self._matrix_I_sum = np.tile(self._matrix_id, self.n_regions)
        self.Z_0 = source_mriot.Z.to_numpy() # type: ignore
        r"""numpy.ndarray of float: 2-dim square matrix array :math:`\ioz` of size :math:`(n \times m, n \times m)` representing the daily intermediate (transaction) matrix (see :ref:`boario-math-init`)."""

        self.Z_C = self._matrix_I_sum @ self.Z_0
        r"""numpy.ndarray of float: 2-dim matrix array :math:`\ioz^{\sectorsset}` of size :math:`(n, n \times m)` representing the intermediate (transaction) matrix aggregated by inputs (see :ref:`here <boario-math-z-agg>`)."""

        self.Z_distrib = _divide_arrays_ignore(
            self.Z_0, (np.tile(self.Z_C, (self.n_regions, 1)))
        )
        r"""numpy.ndarray of float: math:`\ioz` normalised by :math:`\ioz^{\sectorsset}`, i.e. representing for each input the share of the total ordered transiting from an industry to another (see :ref:`here <boario-math-z-agg>`)."""

        self.Z_0 = source_mriot.Z.to_numpy() * self.steply_factor
        self.Y_0 = source_mriot.Y.to_numpy()
        self.Y_C = self._matrix_I_sum @ self.Y_0
        r"""numpy.ndarray of float: 2-dim matrix array :math:`\ioy^{\sectorsset}` of size :math:`(n, m \times \text{number of final demand categories})` representing the final demand matrix aggregated by inputs (see :ref:`here <boario-math-z-agg>`)."""

        self.Y_distrib = _divide_arrays_ignore(
            self.Y_0, (np.tile(self.Y_C, (self.n_regions, 1)))
        )
        r"""numpy.ndarray of float: math:`\ioy` normalised by :math:`\ioy^{\sectorsset}`, i.e. representing for each input the share of the total ordered transiting from an industry to final demand (see :ref:`here <boario-math-z-agg>`)."""

        self.Y_0 = source_mriot.Y.to_numpy() * self.steply_factor
        r"""numpy.ndarray of float: 2-dim array :math:`\ioy` of size :math:`(n \times m, m \times \text{number of final demand categories})` representing the daily final demand matrix."""

        self.X_0 = np.array(source_mriot.x.T).copy().flatten() * self.steply_factor
        r"""numpy.ndarray of float: Array :math:`\iox(0)` of size :math:`n \times m` representing the initial daily gross production."""

        value_added: pd.DataFrame = source_mriot.x.T - source_mriot.Z.sum(axis=0)  # type: ignore
        # value_added = value_added.reindex(sorted(value_added.index), axis=0)
        # value_added = value_added.reindex(sorted(value_added.columns), axis=1)
        if (value_added < 0).any().any():  # type: ignore
            tmp = (value_added[value_added < 0].dropna(axis=1)).columns  # type: ignore
            warnings.warn(
                f"""Found negative values in the value added, will set to 0. Note that sectors with null value added are not impacted by capital destruction.
                industries with negative VA: {tmp}
                """
            )

        value_added[value_added < 0] = 0.0
        self.gva_df = value_added.T.groupby("region").sum().T
        r"""pandas.DataFrame: Dataframe of the total GDP of each region of the model"""

        self.VA_0 = value_added.to_numpy().flatten()
        r"""numpy.ndarray of float: Array :math:`\iov` of size :math:`n \times m` representing the total value added for each sectors."""

        self.tech_mat = (self._matrix_I_sum @ source_mriot.A).to_numpy()  # type: ignore #to_numpy is not superfluous !
        r"""numpy.ndarray of float: 2-dim array :math:`\ioa` of size :math:`(n \times m, n \times m)` representing the technical coefficients matrix."""

        if productive_capital_vector is not None:
            self.productive_capital = productive_capital_vector
            """numpy.ndarray of float: Array of size :math:`n \times m` representing the estimated stock of capital of each industry."""

            if isinstance(self.productive_capital, pd.DataFrame):
                self.productive_capital = (
                    self.productive_capital.squeeze().sort_index().to_numpy()
                )
        elif productive_capital_to_VA_dict is None:
            warnings.warn("No capital to VA dictionary given, considering 4/1 ratio")
            self.capital_to_VA_ratio = 4
            self.productive_capital = self.VA_0 * self.capital_to_VA_ratio
        else:
            kratio = productive_capital_to_VA_dict
            kratio_ordered = [kratio[k] for k in sorted(kratio.keys())]
            self.capital_to_VA_ratio = np.tile(np.array(kratio_ordered), self.n_regions)
            self.productive_capital = self.VA_0 * self.capital_to_VA_ratio

        # Currently not used, and dubious definition
        # if value_added.ndim > 1:
        #     self.regional_production_share = (
        #         self.VA_0
        #         / value_added.sum(axis=0).groupby("region").transform("sum").to_numpy()
        #     )
        # else:
        #     self.regional_production_share = (
        #         self.VA_0 / value_added.groupby("region").transform("sum").to_numpy()
        #     )
        # self.regional_production_share = self.regional_production_share.flatten()
        # r"""numpy.ndarray of float: Array of size :math:`n \times m` representing the estimated share of a sector in its regional economy."""

        self.threshold_not_input = (
            self.Z_C > np.tile(self.X_0, (self.n_sectors, 1)) * TECHNOLOGY_THRESHOLD
        )  # [n_sectors, n_regions*n_sectors]
        r"""numpy.ndarray of float: 2-dim square matrix array of size :math:`(n , n \times m)` representing the threshold under which an input is not considered being an input (0.00001)."""
        #################################################################

        # ###### SIMULATION VARIABLES ####################################
        self._entire_demand = np.zeros(
            shape=(
                self.n_regions * self.n_sectors,
                self.n_regions * self.n_sectors + self.n_regions * self.n_fd_cat,
            )
        )

        self.overprod = np.full(
            (self.n_regions * self.n_sectors), self.overprod_base, dtype=np.float64
        )
        r"""numpy.ndarray of float: Array of size :math:`n \times m` representing the overproduction coefficients vector :math:`\mathbf{\alpha}(t)`."""

        with np.errstate(divide="ignore", invalid="ignore"):
            self.inputs_stock = (
                np.tile(self.X_0, (self.n_sectors, 1)) * self.tech_mat
            ) * self.inv_duration[:, np.newaxis]
        self.inputs_stock = np.nan_to_num(self.inputs_stock, nan=np.inf, posinf=np.inf)
        r"""numpy.ndarray of float: 2-dim square matrix array :math:`\ioinv` of size :math:`(n \times m, n \times m)` representing the stock of inputs (see :ref:`boario-math-init`)."""

        self.inputs_stock_0 = self.inputs_stock.copy()
        self.intermediate_demand = self.Z_0.copy()
        r"""numpy.ndarray of float: 2-dim square matrix array :math:`\ioorders` of size :math:`(n \times m, n \times m)` representing the matrix of orders."""

        self.production = self.X_0.copy()
        r"""numpy.ndarray of float: Array :math:`\iox(t)` of size :math:`n \times m` representing the current gross production."""

        self.final_demand = self.Y_0.copy()
        self.rebuilding_demand = None
        self._rebuild_demand_tot = np.zeros_like(self.X_0)
        self._prod_cap_delta_arbitrary = None # Required to init productive_capital_lost
        self.productive_capital_lost = None
        r"""numpy.ndarray of float: Array of size :math:`n \times m` representing the estimated stock of capital currently destroyed for each industry."""
        self.prod_cap_delta_arbitrary = None
        r"""numpy.ndarray of float: Array of size :math:`n \times m` representing an arbitrary reduction of production capacity to each industry."""

        self.order_type = order_type
        #################################################################

        # ################# SIMULATION TRACKING VARIABLES ################
        self.in_shortage = False
        r"""Boolean stating if at least one industry is in shortage (i.e.) if at least one of its inputs inventory is low enough to reduce production."""

        self.had_shortage = False
        r"""Boolean stating if at least one industry was in shortage at some point."""

        self.rebuild_prod = None
        r"""numpy.ndarray of float: Array of size :math:`n \times m` representing the remaining stock of rebuilding demand asked of each industry."""

        self.final_demand_not_met = np.zeros(self.Y_0.shape)
        r"""numpy.ndarray of float: Array of size :math:`n \times m` representing the final demand that could not be met at current step for each industry."""

        #################################################################

        # ## Internals
        self._prod_delta_type = None
        self._n_rebuilding_events = 0

    def _init_input_stocks(
        self,
        main_inv_dur: int,
        inventory_dict: dict[str, int] | None,
        infinite_inventories_sect: list[str] | None,
    ):
        self.main_inv_dur: int = main_inv_dur
        r"""int, default 90: The default numbers of days for inputs inventory to use if it is not defined for an input."""
        if inventory_dict is None:
            infinite_inventories_sect = (
                [] if infinite_inventories_sect is None else infinite_inventories_sect
            )
            self.inventories = [
                np.inf if sector in infinite_inventories_sect else main_inv_dur
                for sector in self.sectors
            ]
            r"""numpy.ndarray of int: Array :math:`\mathbf{s}` of size :math:`n` (sectors), setting for each input the initial number of ``n_temporal_units_by_step`` of stock for the input. (see :ref:`boario-math`)."""

        else:
            infinite_inventories_sect = (
                [] if infinite_inventories_sect is None else infinite_inventories_sect
            )
            self.inventories = [
                (
                    np.inf
                    if inventory_dict[k] in ["inf", "Inf", "Infinity", "infinity"]
                    or k in infinite_inventories_sect
                    else inventory_dict[k]
                )
                for k in sorted(inventory_dict.keys())
            ]

        logger.debug(f"inventories: {self.inventories}")
        logger.debug(f"n_temporal_units_by_step: {self.n_temporal_units_by_step}")
        self.inv_duration = np.array(self.inventories) / self.n_temporal_units_by_step

        # Note that this creates inconsistencies between inventories and inv_duration
        if (self.inv_duration <= 1).any():
            warnings.warn(
                f"At least one product has inventory duration lower than the numbers of temporal units in one step ({self.n_temporal_units_by_step}), model will set it to 2 by default, but you should probably check this !"
            )
            self.inv_duration[self.inv_duration <= 1] = 2

    def _set_indexes(self, pym_mrio: IOSystem) -> None:
        reg = pym_mrio.get_regions()
        reg = typing.cast("pd.Index", reg)
        self.regions = reg.sort_values()
        r"""numpy.ndarray of str : An array of the regions of the model."""

        self.n_regions = len(reg)
        r"""int : The number :math:`m` of regions."""

        sec = pym_mrio.get_sectors()
        sec = typing.cast("pd.Index", sec)
        self.sectors = sec.sort_values()
        r"""numpy.ndarray of str: An array of the sectors of the model."""

        self.n_sectors = len(sec)
        r"""int : The number :math:`n` of sectors."""

        self.industries = pd.MultiIndex.from_product(
            [self.regions, self.sectors], names=["region", "sector"]
        )
        r"""pandas.MultiIndex : A pandas MultiIndex of the industries (region,sector) of the model."""

        self.n_industries = len(self.industries)
        r"""int : The number :math:`m * n` of industries."""

        #try:
        self.final_demand_cat = np.array(sorted(list(pym_mrio.get_Y_categories())))  # type: ignore
        r"""numpy.ndarray of str: An array of the final demand categories of the model (``["Final demand"]`` if there is only one)"""

        self.n_fd_cat = len(pym_mrio.get_Y_categories())  # type: ignore
        r"""int: The numbers of final demand categories."""

        # Not required anymore?
        # except (KeyError,IndexError):
        #     self.n_fd_cat = 1
        #     self.final_demand_cat = pd.Index(["Final demand"], name="category")

    ##### PRODUCTION CAPACITY CHANGES #####
    @property
    def prod_cap_delta_tot(self) -> npt.NDArray:
        r"""Computes and return total current production delta.

        Returns
        -------
        npt.NDArray
            The total production delta (ie share of production capacity lost)
            for each industry.

        """

        return self._prod_cap_delta_tot

    def update_prod_delta(self):
        tmp = []
        if self.prod_cap_delta_productive_capital is not None:
            tmp.append(self.prod_cap_delta_productive_capital)

        if self.prod_cap_delta_arbitrary is not None:
            tmp.append(self.prod_cap_delta_arbitrary)

        if tmp:
            self._prod_cap_delta_tot = np.amax(np.stack(tmp, axis=-1), axis=1)
        else:
            self._prod_cap_delta_tot = np.zeros_like(self.X_0)

    @property
    def productive_capital_lost(self) -> npt.NDArray | None:
        r"""Returns current stock of destroyed capital

        Returns
        -------
        npt.NDArray
            An array of same shape as math:`\iox`, containing the "stock"
        of capital currently destroyed for each industry.
        """

        return self._productive_capital_lost

    @productive_capital_lost.setter
    def productive_capital_lost(self, value: npt.NDArray | None):
        r"""Returns current stock of destroyed capital

        Returns
        -------
        npt.NDArray
            An array of same shape as math:`\iox`, containing the "stock"
        of capital currently destroyed for each industry.
        """

        self._productive_capital_lost = value
        if self._productive_capital_lost is not None:
            tmp = np.zeros_like(self.productive_capital)
            np.divide(
                self._productive_capital_lost,
                self.productive_capital,
                where=self.productive_capital != 0,
                out=tmp
            )
            self._prod_cap_delta_productive_capital = tmp
        else:
            self._prod_cap_delta_productive_capital = None

        self.update_prod_delta()

    @property
    def prod_cap_delta_productive_capital(self) -> npt.NDArray | None:
        r"""Return the possible production capacity lost due to capital destroyed vector if
        it was set.

        Returns
        -------
        npt.NDArray
            An array of same shape as math:`\iox`, stating the amount of production
        capacity lost due to capital destroyed.
        """

        return self._prod_cap_delta_productive_capital

    @property
    def prod_cap_delta_arbitrary(self) -> npt.NDArray | None:
        r"""Return the possible "arbitrary" production capacity lost vector if
        it was set.

        Returns
        -------
        npt.NDArray
            An array of same shape as math:`\iox`, stating the amount of production
        capacity lost arbitrarily (ie exogenous).
        """
        return self._prod_cap_delta_arbitrary

    @prod_cap_delta_arbitrary.setter
    def prod_cap_delta_arbitrary(self, value: npt.NDArray | None):
        if value is not None:
            if value.shape != self.X_0.shape:
                raise ValueError(f"Incorrect shape: {self.X_0.shape} expected, got {value.shape}")
        self._prod_cap_delta_arbitrary = value
        self.update_prod_delta()

    @property
    def production_cap(self) -> npt.NDArray:
        r"""Compute and update production capacity.

        Compute and update production capacity from current total production delta and overproduction.

        .. math::

            x^{Cap}_{f}(t) = \alpha_{f}(t) (1 - \Delta_{f}(t)) x_{f}(t)

        Raises
        ------
        ValueError
            Raised if any industry has negative production.
        """
        production_cap = self.X_0.copy()
        production_cap = production_cap * (1 - self.prod_cap_delta_tot)
        production_cap = production_cap * self.overprod
        if (production_cap < 0).any():
            raise ValueError(
                "Production capacity was found negative for at least on industry"
            )
        return production_cap

    @property
    def entire_demand(self) -> npt.NDArray:
        r"""Returns the entire demand matrix, including intermediate demand (orders), final demand, and possible rebuilding demand."""
        return self._entire_demand

    def _chg_events_number(self):
        new_entire_demand = np.zeros(
            shape=(
                self.n_regions * self.n_sectors,
                self.n_regions * self.n_sectors
                + self.n_regions * self.n_fd_cat
                + (self.n_regions * self.n_sectors + self.n_regions * self.n_fd_cat)
                * self._n_rebuilding_events,
            )
        )
        # Only copying intermediate and final demand
        new_entire_demand[
            :, : self.n_regions * self.n_sectors + self.n_regions * self.n_fd_cat
        ] = self.entire_demand[
            :, : self.n_regions * self.n_sectors + self.n_regions * self.n_fd_cat
        ]
        self._entire_demand = new_entire_demand.copy()

    @property
    def entire_demand_tot(self) -> npt.NDArray:
        r"""Returns the entire demand matrix, including intermediate demand (orders), final demand, and possible rebuilding demand."""
        return self._entire_demand_tot

    @property
    def intermediate_demand(self) -> npt.NDArray:
        """Returns the entire intermediate demand matrix (orders)"""
        return self._entire_demand[:, : (self.n_regions * self.n_sectors)]

    @intermediate_demand.setter
    def intermediate_demand(self, value: npt.NDArray | pd.DataFrame | None):
        if value is None:
            value = np.zeros(
                shape=(self.n_regions * self.n_sectors, self.n_regions * self.n_sectors)
            )
        if isinstance(value, pd.DataFrame):
            value = value.values
        np.copyto(self._entire_demand[:, : (self.n_regions * self.n_sectors)], value)
        self._intermediate_demand_tot = _fast_sum(self.intermediate_demand, axis=1)
        self._entire_demand_tot = _fast_sum(self.entire_demand, axis=1)

    @property
    def intermediate_demand_tot(self) -> npt.NDArray:
        """Returns the total intermediate demand addressed to each industry"""
        return self._intermediate_demand_tot

    @property
    def final_demand(self) -> npt.NDArray:
        """Returns the entire intermediate demand matrix (orders)"""
        return self._entire_demand[
            :,
            (self.n_regions * self.n_sectors) : (
                self.n_regions * self.n_sectors + self.n_regions * self.n_fd_cat
            ),
        ]

    @final_demand.setter
    def final_demand(self, value: npt.NDArray | pd.DataFrame | None):
        if value is None:
            value = np.zeros(
                shape=(self.n_regions * self.n_sectors, self.n_regions * self.n_fd_cat)
            )
        if isinstance(value, pd.DataFrame):
            value = value.values
        np.copyto(
            self._entire_demand[
                :,
                (self.n_regions * self.n_sectors) : (
                    self.n_regions * self.n_sectors + self.n_regions * self.n_fd_cat
                ),
            ],
            value,
        )
        self._final_demand_tot = _fast_sum(self.final_demand, axis=1)
        self._entire_demand_tot = _fast_sum(self.entire_demand, axis=1)

    @property
    def final_demand_tot(self) -> npt.NDArray:
        """Returns the total final demand addressed to each industry"""
        return self._final_demand_tot

    @property
    def rebuild_demand(self) -> npt.NDArray | None:
        """Returns the entire intermediate demand matrix (orders)"""
        ret = self._entire_demand[
            :, (self.n_regions * self.n_sectors + self.n_regions * self.n_fd_cat) :
        ]
        if ret.size > 0:
            return ret
        else:
            return None

    @rebuild_demand.setter
    def rebuild_demand(self, value: npt.NDArray):
        if self._n_rebuilding_events < 1 and value is not None:
            raise RuntimeError("Cannot set a non-null rebuilding demand if the number of events is 0.")
        try:
            np.copyto(
                self._entire_demand[
                    :,
                    (
                        self.n_regions * self.n_sectors + self.n_regions * self.n_fd_cat
                    ) :,
                ],
                value,
            )
        except ValueError as err:
            raise ValueError("Unable to assign rebuilding demand.") from err
        if self.rebuild_demand is None:
            raise RuntimeError("There was a problem assigning rebuilding demand")
        self._rebuild_demand_tot = _fast_sum(self.rebuild_demand, axis=1)
        indus = _fast_sum(
            self.rebuild_demand[
                :, : self.n_regions * self.n_sectors * self._n_rebuilding_events
            ],
            axis=1,
        )
        house = _fast_sum(
            self.rebuild_demand[
                :, self.n_regions * self.n_sectors * self._n_rebuilding_events :
            ],
            axis=1,
        )
        self._rebuild_demand_indus_tot = (
            indus if indus.size > 0 else np.zeros((1, self.n_regions * self.n_sectors))
        )
        self._rebuild_demand_house_tot = (
            house if house.size > 0 else np.zeros((1, self.n_regions * self.n_sectors))
        )
        self._entire_demand_tot = _fast_sum(self.entire_demand, axis=1)

    @property
    def rebuild_demand_tot(self) -> npt.NDArray:
        """Returns the total rebuild demand addressed to each industry"""
        return self._rebuild_demand_tot

    @property
    def rebuild_demand_house(self) -> npt.NDArray | None:
        r"""Returns household rebuilding demand matrix.

        Returns
        -------
        npt.NDArray
            An array of same shape as math:`\ioy`, containing the sum of all currently
            rebuildable final demand stock.
        """

        return self._entire_demand[
            :,
            (
                self.n_regions * self.n_sectors + self.n_regions * self.n_fd_cat
            )  # Intermediate and final demand
            + (
                self.n_regions * self.n_sectors * self._n_rebuilding_events
            ) :,  # indus demand * n_events
        ]

    @property
    def rebuild_demand_house_tot(self) -> npt.NDArray | None:
        r"""Returns total household rebuilding demand vector.

        Returns
        -------
        npt.NDArray
            An array of same shape as math:`\iox`, containing the sum of all currently
            rebuildable households demands.
        """

        return self._rebuild_demand_house_tot

    @property
    def rebuild_demand_indus(self) -> npt.NDArray | None:
        r"""Returns industrial rebuilding demand matrix.

        Returns
        -------
        npt.NDArray
            An array of same shape as math:`\ioz`, containing the sum of all currently
            rebuildable intermediate demand stock.
        """
        return self._entire_demand[
            :,
            (
                self.n_regions * self.n_sectors + self.n_regions * self.n_fd_cat
            ) : self.n_regions * self.n_sectors + self.n_regions * self.n_fd_cat + # After intermediate and final demand
                # up to
            (
                self.n_regions * self.n_sectors  # indus demand
            )
            * self._n_rebuilding_events,  # times events
        ]

    @property
    def rebuild_demand_indus_tot(self) -> npt.NDArray | None:
        r"""Returns total industrial rebuilding demand vector.

        Returns
        -------
        npt.NDArray
            An array of same shape as math:`\iox`, containing the sum of all currently
            rebuildable intermediate demands.
        """

        return self._rebuild_demand_indus_tot

    @property
    def rebuild_prod(self) -> npt.NDArray | None:
        return self._rebuild_prod

<<<<<<< HEAD
    @property
    def rebuild_prod_indus(self) -> npt.NDArray | None:
        if self._rebuild_prod is not None:
            return self._rebuild_prod[
                :,
                : (self.n_regions * self.n_sectors * (self._n_rebuilding_events)),
            ]
        else:
            return None
=======
        Raises
        ------
        ValueError
            Raised if any industry has negative production.
        """
        production_cap = self.X_0.copy()
        if self._prod_delta_type is not None:
            prod_delta_tot = self.prod_cap_delta_tot.copy()
            if (prod_delta_tot > 0.0).any():
                production_cap = production_cap * (1 - prod_delta_tot)
        if (self.overprod > 1.0).any():
            production_cap = production_cap * self.overprod
        if (production_cap < 0).any():
            raise ValueError(
                "Production capacity was found negative for at least on industry. It may be caused by an impact being to important for a sector."
            )
        return production_cap
>>>>>>> 09602861

    @property
    def rebuild_prod_house(self) -> npt.NDArray | None:
        if self._rebuild_prod is not None:
            return self._rebuild_prod[
                :, (self.n_regions * self.n_sectors * self._n_rebuilding_events) :
            ]
        else:
            return None

    def rebuild_prod_indus_event(self, ev_id) -> npt.NDArray | None:
        indus = self.rebuild_prod_indus
        if indus is not None:
            return indus[
                :,
                (self.n_regions * self.n_sectors)
                * ev_id : (self.n_regions * self.n_sectors)
                * (ev_id + 1),
            ]
        else:
            return None

    def rebuild_prod_house_event(self, ev_id) -> npt.NDArray | None:
        house = self.rebuild_prod_house
        if house is not None:
            return house[
                :,
                (self.n_regions * self.n_fd_cat)
                * ev_id : (self.n_regions * self.n_fd_cat)
                * (ev_id + 1),
            ]
        else:
            return None

    @property
    def rebuild_prod_tot(self) -> npt.NDArray | None:
        return self._rebuild_prod_tot

    @rebuild_prod.setter
    def rebuild_prod(self, value: npt.NDArray | None):
        self._rebuild_prod = value
        if value is not None:
            self._rebuild_prod_tot = _fast_sum(value, axis=1)
        else:
            self._rebuild_prod_tot = None

    @property
    def production_opt(self) -> npt.NDArray:
        r"""Computes and returns "optimal production" :math:`\iox^{textrm{Opt}}`, as the per industry minimum between
        total demand and production capacity.

        """

        return np.fmin(self.entire_demand_tot, self.production_cap)

    @property
    def inventory_constraints_opt(self) -> npt.NDArray:
        r"""Computes and returns inventory constraints for "optimal production" (see :meth:`calc_inventory_constraints`)"""

        return self.calc_inventory_constraints(self.production_opt)

    @property
    def inventory_constraints_act(self) -> npt.NDArray:
        r"""Computes and returns inventory constraints for "actual production" (see :meth:`calc_inventory_constraints`)"""
        return self.calc_inventory_constraints(self.production)

    def calc_production(self, current_temporal_unit: int) -> npt.NDArray:
        r"""Computes and updates actual production. See :ref:`boario-math-prod`.

        1. Computes ``production_opt`` and ``inventory_constraints``
        2. If stocks do not meet ``inventory_constraints`` for any inputs, then decrease production accordingly.

        Also warns in logs if such shortages happen.

        Parameters
        ----------
        current_temporal_unit : int
            current step number

        """
        # 1.
        production_opt = self.production_opt.copy()
        inventory_constraints = self.inventory_constraints_opt.copy()
        # 2.
        if (
            stock_constraint := (self.inputs_stock < inventory_constraints)
            * self.threshold_not_input
        ).any():
            if not self.in_shortage:
                logger.info(
                    f"At least one industry entered shortage regime. (step:{current_temporal_unit})"
                )
            self.in_shortage = True
            self.had_shortage = True
            production_ratio_stock = np.ones(shape=self.inputs_stock.shape)
            np.divide(
                self.inputs_stock,
                inventory_constraints,
                out=production_ratio_stock,
                where=(self.threshold_not_input * (inventory_constraints != 0)),
            )
            production_ratio_stock[production_ratio_stock > 1] = 1
            production_max = (
                np.tile(production_opt, (self.n_sectors, 1))
                * production_ratio_stock
            )
            assert not (np.min(production_max, axis=0) < 0).any()
            self.production = np.min(production_max, axis=0)
        else:
            if self.in_shortage:
                self.in_shortage = False
                logger.info(
                    f"All industries exited shortage regime. (step:{current_temporal_unit})"
                )
            assert not (production_opt < 0).any()
            self.production = production_opt
        return stock_constraint

    def calc_inventory_constraints(self, production: npt.NDArray) -> npt.NDArray:
        r"""Compute inventory constraints (no psi parameter, for the psi version,
        the recommended one, see :meth:`~boario.extended_models.ARIOPsiModel.calc_inventory_constraints`)

        See :meth:`calc_production` for how inventory constraints are computed.

        Parameters
        ----------
        production : npt.NDArray
            The production vector to consider.

        Returns
        -------
        npt.NDArray
            For each input, for each industry, the size of the inventory required to produce at `production` level
        for the duration goal (`inv_duration`).

        """
        inventory_constraints = np.tile(production, (self.n_sectors, 1)) * self.tech_mat
        tmp = np.tile(
            np.nan_to_num(self.inv_duration, posinf=0.0)[:, np.newaxis],
            (1, self.n_regions * self.n_sectors),
        )
        return inventory_constraints * tmp

    def distribute_production(
        self,
        general_distribution_scheme: str = "proportional",
    ):
        r"""Production distribution module

        #. Computes rebuilding demand for each rebuildable events (applying the `rebuild_tau` characteristic time)

        #. Creates/Computes total demand matrix (Intermediate + Final + Rebuild)

        #. Assesses if total demand is greater than realized production, hence requiring rationing

        #. Distributes production proportionally to demand.

        #. Updates stocks matrix. (Only if `np.allclose(stock_add, stock_use).all()` is false)

        #. Computes final demand not met due to rationing and write it.

        #. Updates rebuilding demand for each event (by substracting distributed production)

        Parameters
        ----------
        rebuildable_events : 'list[Event]'
            List of rebuildable events
        scheme : str
            Placeholder for future distribution scheme

        Raises
        ------
        RuntimeError
            If negative values are found in places there's should not be any
        NotImplementedError
            If an attempt to run an unimplemented distribution scheme is tried

        """

        if general_distribution_scheme != "proportional":
            raise NotImplementedError(
                f"Scheme {general_distribution_scheme} is currently not implemented"
            )

        # list_of_demands = [self.matrix_orders, self.final_demand]
        # # 1. Calc demand from rebuilding requirements (with characteristic time rebuild_tau)

        # # 2. Concat to have total demand matrix (Intermediate + Final + Rebuild)
        # # 3. Does production meet total demand
        logger.debug(f"entire_demand_tot shape : {self.entire_demand.shape}")
        # rationing_required = (self.production - self.entire_demand_tot) < (
        #     -1 / self.monetary_factor
        # )
        # rationning_mask = np.tile(
        #     rationing_required[:, np.newaxis], (1, self.entire_demand.shape[1])
        # )
        demand_shares = np.full(self.entire_demand.shape, 0.0)
        tot_dem_summed = np.expand_dims(
            np.sum(
                self.entire_demand,
                axis=1,
                # where=rationning_mask
            ),
            1,
        )
        # Get demand share
        np.divide(
            self.entire_demand,
            tot_dem_summed,
            where=(tot_dem_summed != 0),
            out=demand_shares,
        )
        distributed_production = np.zeros_like(self.entire_demand)
        # 4. distribute production proportionally to demand
        np.multiply(
            demand_shares,
            np.expand_dims(self.production, 1),
            out=distributed_production,
            # where=rationning_mask,
        )
        intmd_distribution = distributed_production[
            :, : self.n_sectors * self.n_regions
        ]
        # Stock use is simply production times technical coefs
        stock_use = np.tile(self.production, (self.n_sectors, 1)) * self.tech_mat
        if (stock_use < 0).any():
            raise RuntimeError(
                "Stock use contains negative values, this should not happen"
            )
        # 5. Restock is the production from each supplier, summed.
        stock_add = self._matrix_I_sum @ intmd_distribution
        if (stock_add < 0).any():
            raise RuntimeError(
                "stock_add (restocking) contains negative values, this should not happen"
            )
        if not np.allclose(stock_add, stock_use):
            self.inputs_stock = self.inputs_stock - stock_use + stock_add
            if (self.inputs_stock < 0).any():
                raise RuntimeError(
                    "matrix_stock contains negative values, this should not happen"
                )

        # 6. Compute final demand not met due to rationing
        final_demand_not_met = (
            self.final_demand
            - distributed_production[
                :,
                self.n_sectors
                * self.n_regions : (
                    self.n_sectors * self.n_regions + self.n_fd_cat * self.n_regions
                ),
            ]
        )
        final_demand_not_met = _fast_sum(final_demand_not_met, axis=1)
        # avoid -0.0 (just in case)
        final_demand_not_met[final_demand_not_met == 0.0] = 0.0
        self.final_demand_not_met = final_demand_not_met.copy()

        # 7. Compute production delivered to rebuilding
        logger.debug(f"distributed prod shape : {distributed_production.shape}")
        self.rebuild_prod = distributed_production[
            :, (self.n_sectors * self.n_regions + self.n_fd_cat * self.n_regions) :
        ].copy()
        if self.rebuild_demand is not None:
            self.rebuild_demand = self.rebuild_demand - self.rebuild_prod

    def calc_matrix_stock_gap(self, matrix_stock_goal) -> npt.NDArray:
        """Computes and returns inputs stock gap matrix

        The gap is simply the difference between the goal (given as argument)
        and the current stock.

        Parameters
        ----------
        matrix_stock_goal : npt.NDArray of float
            The target inventories.

        Returns
        -------
        npt.NDArray
            The (only positive) gap between goal and current inventories.

        Raises
        ------
        RuntimeError
            If NaN are found in the result.

        """
        matrix_stock_gap = np.zeros(matrix_stock_goal.shape)
        # logger.debug("matrix_stock_goal: {}".format(matrix_stock_goal.shape))
        # logger.debug("matrix_stock: {}".format(self.matrix_stock.shape))
        # logger.debug("matrix_stock_goal_finite: {}".format(matrix_stock_goal[np.isfinite(matrix_stock_goal)].shape))
        # logger.debug("matrix_stock_finite: {}".format(self.matrix_stock[np.isfinite(self.matrix_stock)].shape))
        matrix_stock_gap[np.isfinite(matrix_stock_goal)] = (
            matrix_stock_goal[np.isfinite(matrix_stock_goal)]
            - self.inputs_stock[np.isfinite(self.inputs_stock)]
        )
        if np.isnan(matrix_stock_gap).any():
            raise RuntimeError("NaN in matrix stock gap")
        matrix_stock_gap[matrix_stock_gap < 0] = 0
        return matrix_stock_gap

    def calc_orders(self) -> None:
        r"""Computes and sets the orders (intermediate demand) for the next step.

        See :ref:`Order module <boario-math-orders>`

        Raises
        ------
        RuntimeError
            If negative orders are found, which shouldn't happen.
        """

        # total_demand = self.total_demand
        production_opt = self.production_opt.copy()
        matrix_stock_goal = np.tile(production_opt, (self.n_sectors, 1)) * self.tech_mat
        # Check this !
        with np.errstate(invalid="ignore"):
            matrix_stock_goal *= self.inv_duration[:, np.newaxis]
        if np.allclose(self.inputs_stock, matrix_stock_goal):
            matrix_stock_gap = np.zeros(matrix_stock_goal.shape)
        else:
            matrix_stock_gap = self.calc_matrix_stock_gap(matrix_stock_goal)
        matrix_stock_gap += (
            np.tile(self.production, (self.n_sectors, 1)) * self.tech_mat
        )
        if self.order_type == "alt":
            prod_ratio = np.ones(shape=self.X_0.shape)
            np.divide(
                self.production_cap, self.X_0, out=prod_ratio, where=self.X_0 != 0
            )
            Z_prod = self.Z_0 * prod_ratio[:, np.newaxis]
            Z_Cprod = np.tile(self._matrix_I_sum @ Z_prod, (self.n_regions, 1))
            out = np.zeros(shape=Z_prod.shape)
            np.divide(Z_prod, Z_Cprod, out=out, where=Z_Cprod != 0)
            tmp = np.tile(matrix_stock_gap, (self.n_regions, 1)) * out
        else:
            tmp = np.tile(matrix_stock_gap, (self.n_regions, 1)) * self.Z_distrib
        if (tmp < 0).any():
            raise RuntimeError("Negative orders computed")
        self.intermediate_demand = tmp

    def calc_overproduction(self) -> None:
        r"""Computes and updates the overproduction vector.

        See :ref:`Overproduction module <boario-math-overprod>`

        """

        scarcity = np.full(self.production.shape, 0.0)
        total_demand = self.entire_demand_tot
        scarcity[total_demand != 0] = (
            total_demand[total_demand != 0] - self.production[total_demand != 0]
        ) / total_demand[total_demand != 0]
        scarcity[np.isnan(scarcity)] = 0
        overprod_chg = (
            ((self.overprod_max - self.overprod) * scarcity * self.overprod_tau)
            + (
                (self.overprod_base - self.overprod)
                * (scarcity == 0)
                * self.overprod_tau
            )
        ).flatten()
        self.overprod += overprod_chg
        self.overprod[self.overprod < 1.0] = 1.0

    def reset_module(
        self,
    ) -> None:
        """Resets the model to initial state [Deprecated]

        This method has not been checked extensively.
        """

        self.productive_capital_lost = np.zeros(self.production.shape)
        self.overprod = np.full(
            (self.n_regions * self.n_sectors), self.overprod_base, dtype=np.float64
        )
        self.inputs_stock = self.inputs_stock_0.copy()
        self.production = self.X_0.copy()
        self.intermediate_demand = self.Z_0.copy()
        self.final_demand = self.Y_0.copy()
        self.final_demand_not_met = np.zeros(self.Y_0.shape)
        self.rebuilding_demand = np.array([])
        self.in_shortage = False
        self.had_shortage = False

    def write_index(self, index_file: str | pathlib.Path) -> None:
        """Write the indexes of the different dataframes of the model in a json file.

        In order to easily rebuild the dataframes from the 'raw' data, this
        method create a JSON file with all columns and indexes names, namely :

        * regions names
        * sectors names
        * final demand categories
        * number of regions, sectors and industries (regions * sectors)

        Parameters
        ----------
        index_file : pathlib.Path
            Path to the file to save the indexes.
        """

        indexes = {
            "regions": list(self.regions),
            "sectors": list(self.sectors),
            "fd_cat": list(self.final_demand_cat),
            "n_sectors": self.n_sectors,
            "n_regions": self.n_regions,
            "n_industries": self.n_sectors * self.n_regions,
        }
        if isinstance(index_file, str):
            index_file = pathlib.Path(index_file)
        index_file.parent.mkdir(parents=True, exist_ok=True)
        with index_file.open("w") as ffile:
            json.dump(indexes, ffile)

    def change_inv_duration(self, new_dur, old_dur=None) -> None:
        # replace this method by a property !
        if old_dur is None:
            old_dur = self.main_inv_dur
        old_dur = float(old_dur) / self.n_temporal_units_by_step
        new_dur = float(new_dur) / self.n_temporal_units_by_step
        logger.info(
            "Changing (main) inventories duration from {} steps to {} steps (there are {} temporal units by step so duration is {})".format(
                old_dur,
                new_dur,
                self.n_temporal_units_by_step,
                new_dur * self.n_temporal_units_by_step,
            )
        )
        self.inv_duration = np.where(
            self.inv_duration == old_dur, new_dur, self.inv_duration
        )<|MERGE_RESOLUTION|>--- conflicted
+++ resolved
@@ -560,7 +560,7 @@
         production_cap = production_cap * self.overprod
         if (production_cap < 0).any():
             raise ValueError(
-                "Production capacity was found negative for at least on industry"
+                "Production capacity was found negative for at least on industry. It may be caused by an impact being to important for a sector."
             )
         return production_cap
 
@@ -777,7 +777,6 @@
     def rebuild_prod(self) -> npt.NDArray | None:
         return self._rebuild_prod
 
-<<<<<<< HEAD
     @property
     def rebuild_prod_indus(self) -> npt.NDArray | None:
         if self._rebuild_prod is not None:
@@ -787,25 +786,6 @@
             ]
         else:
             return None
-=======
-        Raises
-        ------
-        ValueError
-            Raised if any industry has negative production.
-        """
-        production_cap = self.X_0.copy()
-        if self._prod_delta_type is not None:
-            prod_delta_tot = self.prod_cap_delta_tot.copy()
-            if (prod_delta_tot > 0.0).any():
-                production_cap = production_cap * (1 - prod_delta_tot)
-        if (self.overprod > 1.0).any():
-            production_cap = production_cap * self.overprod
-        if (production_cap < 0).any():
-            raise ValueError(
-                "Production capacity was found negative for at least on industry. It may be caused by an impact being to important for a sector."
-            )
-        return production_cap
->>>>>>> 09602861
 
     @property
     def rebuild_prod_house(self) -> npt.NDArray | None:
